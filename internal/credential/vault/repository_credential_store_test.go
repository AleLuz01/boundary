package vault

import (
	"context"
	"strings"
	"testing"
	"time"

	"github.com/hashicorp/boundary/internal/credential/vault/store"
	"github.com/hashicorp/boundary/internal/db"
	dbassert "github.com/hashicorp/boundary/internal/db/assert"
	"github.com/hashicorp/boundary/internal/errors"
	"github.com/hashicorp/boundary/internal/iam"
	"github.com/hashicorp/boundary/internal/kms"
	"github.com/hashicorp/boundary/internal/oplog"
	"github.com/stretchr/testify/assert"
	"github.com/stretchr/testify/require"
)

func TestRepository_CreateCredentialStoreResource(t *testing.T) {
	conn, _ := db.TestSetup(t, "postgres")
	rw := db.New(conn)
	wrapper := db.TestWrapper(t)

	t.Run("invalid-duplicate-names", func(t *testing.T) {
		assert, require := assert.New(t), require.New(t)
		ctx := context.Background()
		kms := kms.TestKms(t, conn, wrapper)
		repo, err := NewRepository(rw, rw, kms)
		require.NoError(err)
		require.NotNil(repo)
		_, prj := iam.TestScopes(t, iam.TestRepo(t, conn, wrapper))

		v := NewTestVaultServer(t, TestNoTLS)
		secret := v.CreateToken(t)
		token := secret.Auth.ClientToken

		in, err := NewCredentialStore(prj.GetPublicId(), v.Addr, []byte(token), WithName("gary"), WithDescription("46"))
		assert.NoError(err)
		require.NotNil(in)
		assert.NotEmpty(in.Name)
		got, err := repo.CreateCredentialStore(ctx, in)

		require.NoError(err)
		require.NotNil(got)
		assertPublicId(t, CredentialStorePrefix, got.PublicId)

		assert.NotSame(in, got)
		assert.Equal(in.Name, got.Name)
		assert.Equal(in.Description, got.Description)
		assert.Equal(got.CreateTime, got.UpdateTime)

		got2, err := repo.CreateCredentialStore(ctx, in)
		assert.Truef(errors.Match(errors.T(errors.NotUnique), err), "want err code: %v got err: %v", errors.NotUnique, err)
		assert.Nil(got2)
	})

	t.Run("valid-duplicate-names-diff-scopes", func(t *testing.T) {
		assert, require := assert.New(t), require.New(t)
		ctx := context.Background()
		kms := kms.TestKms(t, conn, wrapper)
		repo, err := NewRepository(rw, rw, kms)
		require.NoError(err)
		require.NotNil(repo)
		org, prj := iam.TestScopes(t, iam.TestRepo(t, conn, wrapper))

		v := NewTestVaultServer(t, TestNoTLS)

		secret1 := v.CreateToken(t)
		token1 := secret1.Auth.ClientToken
		in1, err := NewCredentialStore(prj.GetPublicId(), v.Addr, []byte(token1), WithName("gary"), WithDescription("46"))
		assert.NoError(err)
		require.NotNil(in1)
		assert.NotEmpty(in1.Name)
		got1, err := repo.CreateCredentialStore(ctx, in1)
		require.NoError(err)
		require.NotNil(got1)
		assertPublicId(t, CredentialStorePrefix, got1.PublicId)
		assert.NotSame(in1, got1)
		assert.Equal(in1.Name, got1.Name)
		assert.Equal(in1.Description, got1.Description)
		assert.Equal(got1.CreateTime, got1.UpdateTime)

		secret2 := v.CreateToken(t)
		token2 := secret2.Auth.ClientToken
		in2, err := NewCredentialStore(org.GetPublicId(), v.Addr, []byte(token2), WithName("gary"), WithDescription("46"))
		assert.NoError(err)
		require.NotNil(in2)
		assert.NotEmpty(in2.Name)
		in2.ScopeId = org.GetPublicId()
		got2, err := repo.CreateCredentialStore(ctx, in2)
		require.NoError(err)
		require.NotNil(got2)
		assertPublicId(t, CredentialStorePrefix, got2.PublicId)
		assert.NotSame(in2, got2)
		assert.Equal(in2.Name, got2.Name)
		assert.Equal(in2.Description, got2.Description)
		assert.Equal(got2.CreateTime, got2.UpdateTime)

		assert.Equal(in1.Name, in2.Name)
		assert.Equal(got1.Name, got2.Name)
	})
}

func assertPublicId(t *testing.T, prefix, actual string) {
	t.Helper()
	assert.NotEmpty(t, actual)
	parts := strings.Split(actual, "_")
	assert.Equalf(t, 2, len(parts), "want one '_' in PublicId, got multiple in %q", actual)
	assert.Equalf(t, prefix, parts[0], "PublicId want prefix: %q, got: %q in %q", prefix, parts[0], actual)
}

func TestRepository_CreateCredentialStoreNonResource(t *testing.T) {
	conn, _ := db.TestSetup(t, "postgres")
	rw := db.New(conn)
	wrapper := db.TestWrapper(t)

	tests := []struct {
		name      string
		tls       TestVaultTLS
		tokenOpts []TestOption
		wantErr   errors.Code
	}{
		{
			name: "no-tls-valid-token",
		},
		{
			name: "server-tls-valid-token",
			tls:  TestServerTLS,
		},
		{
			name: "client-tls-valid-token",
			tls:  TestClientTLS,
		},
		{
			name:      "no-tls-token-not-renewable",
			tokenOpts: []TestOption{TestRenewableToken(false)},
			wantErr:   errors.VaultTokenNotRenewable,
		},
		{
<<<<<<< HEAD
			name:      "no-tls-token-not-orphaned",
			tokenOpts: []TestOption{TestOrphanToken(false)},
			wantErr:   errors.VaultTokenNotOrphaned,
=======
			name:      "no-tls-token-not-orphan",
			tokenOpts: []TestOption{TestOrphanToken(t, false)},
			wantIsErr: errors.VaultTokenNotOrphan,
>>>>>>> 655ba1da
		},
		{
			name:      "no-tls-token-not-periodic",
			tokenOpts: []TestOption{TestPeriodicToken(false)},
			wantErr:   errors.VaultTokenNotPeriodic,
		},
	}
	for _, tt := range tests {
		tt := tt
		t.Run(tt.name, func(t *testing.T) {
			assert, require := assert.New(t), require.New(t)
			ctx := context.Background()
			kms := kms.TestKms(t, conn, wrapper)
			repo, err := NewRepository(rw, rw, kms)
			require.NoError(err)
			require.NotNil(repo)
			_, prj := iam.TestScopes(t, iam.TestRepo(t, conn, wrapper))

			v := NewTestVaultServer(t, tt.tls)
			secret := v.CreateToken(t, tt.tokenOpts...)
			token := secret.Auth.ClientToken

			var opts []Option
			if tt.tls == TestServerTLS {
				opts = append(opts, WithCACert(v.CaCert))
			}
			if tt.tls == TestClientTLS {
				opts = append(opts, WithCACert(v.CaCert))
				clientCert, err := NewClientCertificate(v.ClientCert, v.ClientKey)
				require.NoError(err)
				opts = append(opts, WithClientCert(clientCert))
			}

			credStoreIn, err := NewCredentialStore(prj.GetPublicId(), v.Addr, []byte(token), opts...)
			assert.NoError(err)
			require.NotNil(credStoreIn)
			got, err := repo.CreateCredentialStore(ctx, credStoreIn)

			if tt.wantErr != 0 {
				assert.Truef(errors.Match(errors.T(tt.wantErr), err), "want err: %q got: %q", tt.wantErr, err)
				assert.Nil(got)
				if got != nil {
					err := db.TestVerifyOplog(t, rw, got.PublicId, db.WithOperation(oplog.OpType_OP_TYPE_CREATE), db.WithCreateNotBefore(10*time.Second))
					require.Errorf(err, "should not have found oplog entry for %s", got.PublicId)
				}
				return
			}
			require.NoError(err)
			assert.Empty(credStoreIn.PublicId)
			require.NotNil(got)
			assertPublicId(t, CredentialStorePrefix, got.PublicId)
			assert.NotSame(credStoreIn, got)
			assert.Equal(got.CreateTime, got.UpdateTime)
			assert.NoError(db.TestVerifyOplog(t, rw, got.PublicId, db.WithOperation(oplog.OpType_OP_TYPE_CREATE), db.WithCreateNotBefore(10*time.Second)))

			outToken := allocToken()
			assert.NoError(rw.LookupWhere(ctx, &outToken, "store_id = ?", got.PublicId))

			if tt.tls == TestClientTLS {
				outClientCert := allocClientCertificate()
				assert.NoError(rw.LookupWhere(ctx, &outClientCert, "store_id = ?", got.PublicId))
			}
		})
	}
}

func TestRepository_LookupCredentialStore(t *testing.T) {
	conn, _ := db.TestSetup(t, "postgres")
	rw := db.New(conn)
	wrapper := db.TestWrapper(t)

	_, prj := iam.TestScopes(t, iam.TestRepo(t, conn, wrapper))
	stores := TestCredentialStores(t, conn, wrapper, prj.PublicId, 2)
	csWithClientCert := stores[0]
	csWithoutClientCert := stores[1]

	ccert := allocClientCertificate()
	rows, err := rw.Delete(context.Background(), ccert, db.WithWhere("store_id = ?", csWithoutClientCert.GetPublicId()))
	require.NoError(t, err)
	require.Equal(t, 1, rows)

	badId, err := newCredentialStoreId()
	assert.NoError(t, err)
	require.NotNil(t, badId)

	tests := []struct {
		name           string
		id             string
		want           *CredentialStore
		wantClientCert bool
		wantErr        errors.Code
	}{
		{
			name:           "valid-with-client-cert",
			id:             csWithClientCert.GetPublicId(),
			want:           csWithClientCert,
			wantClientCert: true,
		},
		{
			name:           "valid-without-client-cert",
			id:             csWithoutClientCert.GetPublicId(),
			want:           csWithoutClientCert,
			wantClientCert: false,
		},
		{
			name:    "empty-public-id",
			id:      "",
			wantErr: errors.InvalidParameter,
		},
		{
			name: "not-found",
			id:   badId,
		},
	}

	for _, tt := range tests {
		tt := tt
		t.Run(tt.name, func(t *testing.T) {
			assert, require := assert.New(t), require.New(t)
			ctx := context.Background()
			kms := kms.TestKms(t, conn, wrapper)
			repo, err := NewRepository(rw, rw, kms)
			assert.NoError(err)
			require.NotNil(repo)

			got, err := repo.LookupCredentialStore(ctx, tt.id)
			if tt.wantErr != 0 {
				assert.Truef(errors.Match(errors.T(tt.wantErr), err), "want err: %q got: %q", tt.wantErr, err)
				assert.Nil(got)
				return
			}
			require.NoError(err)

			if tt.want == nil {
				assert.Nil(got)
				return
			}

			assert.NotNil(got)
			assert.NotSame(got, tt.want)
			assert.NotNil(got.Token(), "token")

			if tt.wantClientCert {
				assert.NotNil(got.ClientCertificate(), "client certificate")
			} else {
				assert.Nil(got.ClientCertificate(), "client certificate")
			}
		})
	}
}

func TestRepository_lookupPrivateCredentialStore(t *testing.T) {
	conn, _ := db.TestSetup(t, "postgres")
	rw := db.New(conn)
	wrapper := db.TestWrapper(t)

	tests := []struct {
		name string
		tls  TestVaultTLS
	}{
		{
			name: "no-tls-valid-token",
		},
		{
			name: "server-tls-valid-token",
			tls:  TestServerTLS,
		},
		{
			name: "client-tls-valid-token",
			tls:  TestClientTLS,
		},
	}
	for _, tt := range tests {
		tt := tt
		t.Run(tt.name, func(t *testing.T) {
			assert, require := assert.New(t), require.New(t)
			ctx := context.Background()
			kms := kms.TestKms(t, conn, wrapper)
			repo, err := NewRepository(rw, rw, kms)
			require.NoError(err)
			require.NotNil(repo)
			_, prj := iam.TestScopes(t, iam.TestRepo(t, conn, wrapper))

			v := NewTestVaultServer(t, tt.tls)

			var opts []Option
			if tt.tls == TestServerTLS {
				opts = append(opts, WithCACert(v.CaCert))
			}
			if tt.tls == TestClientTLS {
				opts = append(opts, WithCACert(v.CaCert))
				clientCert, err := NewClientCertificate(v.ClientCert, v.ClientKey)
				require.NoError(err)
				opts = append(opts, WithClientCert(clientCert))
			}

			secret := v.CreateToken(t)
			token := secret.Auth.ClientToken

			credStoreIn, err := NewCredentialStore(prj.GetPublicId(), v.Addr, []byte(token), opts...)
			assert.NoError(err)
			require.NotNil(credStoreIn)
			orig, err := repo.CreateCredentialStore(ctx, credStoreIn)
			assert.NoError(err)
			require.NotNil(orig)

			origLookup, err := repo.LookupCredentialStore(ctx, orig.GetPublicId())
			assert.NoError(err)
			require.NotNil(origLookup)
			assert.NotNil(origLookup.Token())
			assert.Equal(orig.GetPublicId(), origLookup.GetPublicId())

			got, err := repo.lookupPrivateCredentialStore(ctx, orig.GetPublicId())
			assert.NoError(err)
			require.NotNil(got)
			assert.Equal(orig.GetPublicId(), got.GetPublicId())

			assert.Equal([]byte(token), got.Token)

			if tt.tls == TestClientTLS {
				require.NotNil(got.ClientKey)
				assert.Equal(v.ClientKey, got.ClientKey)
			}
		})
	}
}

func TestRepository_UpdateCredentialStore_Attributes(t *testing.T) {
	conn, _ := db.TestSetup(t, "postgres")
	rw := db.New(conn)
	wrapper := db.TestWrapper(t)

	changeVaultAddress := func(n string) func(*CredentialStore) *CredentialStore {
		return func(cs *CredentialStore) *CredentialStore {
			cs.VaultAddress = n
			return cs
		}
	}

	changeNamespace := func(n string) func(*CredentialStore) *CredentialStore {
		return func(cs *CredentialStore) *CredentialStore {
			cs.Namespace = n
			return cs
		}
	}

	changeTlsServerName := func(n string) func(*CredentialStore) *CredentialStore {
		return func(cs *CredentialStore) *CredentialStore {
			cs.TlsServerName = n
			return cs
		}
	}

	changeTlsSkipVerify := func(t bool) func(*CredentialStore) *CredentialStore {
		return func(cs *CredentialStore) *CredentialStore {
			cs.TlsSkipVerify = t
			return cs
		}
	}

	changeName := func(n string) func(*CredentialStore) *CredentialStore {
		return func(cs *CredentialStore) *CredentialStore {
			cs.Name = n
			return cs
		}
	}

	changeDescription := func(d string) func(*CredentialStore) *CredentialStore {
		return func(cs *CredentialStore) *CredentialStore {
			cs.Description = d
			return cs
		}
	}

	makeNil := func() func(*CredentialStore) *CredentialStore {
		return func(cs *CredentialStore) *CredentialStore {
			return nil
		}
	}

	makeEmbeddedNil := func() func(*CredentialStore) *CredentialStore {
		return func(cs *CredentialStore) *CredentialStore {
			return &CredentialStore{}
		}
	}

	deletePublicId := func() func(*CredentialStore) *CredentialStore {
		return func(cs *CredentialStore) *CredentialStore {
			cs.PublicId = ""
			return cs
		}
	}

	nonExistentPublicId := func() func(*CredentialStore) *CredentialStore {
		return func(cs *CredentialStore) *CredentialStore {
			cs.PublicId = "abcd_OOOOOOOOOO"
			return cs
		}
	}

	combine := func(fns ...func(cs *CredentialStore) *CredentialStore) func(*CredentialStore) *CredentialStore {
		return func(cs *CredentialStore) *CredentialStore {
			for _, fn := range fns {
				cs = fn(cs)
			}
			return cs
		}
	}

	tests := []struct {
		name      string
		orig      *CredentialStore
		chgFn     func(*CredentialStore) *CredentialStore
		masks     []string
		want      *CredentialStore
		wantCount int
		wantErr   errors.Code
	}{
		{
			name: "nil-credential-store",
			orig: &CredentialStore{
				CredentialStore: &store.CredentialStore{},
			},
			chgFn:   makeNil(),
			masks:   []string{"Name", "Description"},
			wantErr: errors.InvalidParameter,
		},
		{
			name: "nil-embedded-credential-store",
			orig: &CredentialStore{
				CredentialStore: &store.CredentialStore{},
			},
			chgFn:   makeEmbeddedNil(),
			masks:   []string{"Name", "Description"},
			wantErr: errors.InvalidParameter,
		},
		{
			name: "no-public-id",
			orig: &CredentialStore{
				CredentialStore: &store.CredentialStore{},
			},
			chgFn:   deletePublicId(),
			masks:   []string{"Name", "Description"},
			wantErr: errors.InvalidPublicId,
		},
		{
			name: "updating-non-existent-credential-store",
			orig: &CredentialStore{
				CredentialStore: &store.CredentialStore{
					Name: "test-name-repo",
				},
			},
			chgFn:   combine(nonExistentPublicId(), changeName("test-update-name-repo")),
			masks:   []string{"Name"},
			wantErr: errors.RecordNotFound,
		},
		{
			name: "empty-field-mask",
			orig: &CredentialStore{
				CredentialStore: &store.CredentialStore{
					Name: "test-name-repo",
				},
			},
			chgFn:   changeName("test-update-name-repo"),
			wantErr: errors.EmptyFieldMask,
		},
		{
			name: "read-only-fields-in-field-mask",
			orig: &CredentialStore{
				CredentialStore: &store.CredentialStore{
					Name: "test-name-repo",
				},
			},
			chgFn:   changeName("test-update-name-repo"),
			masks:   []string{"PublicId", "CreateTime", "UpdateTime", "ScopeId"},
			wantErr: errors.InvalidFieldMask,
		},
		{
			name: "unknown-field-in-field-mask",
			orig: &CredentialStore{
				CredentialStore: &store.CredentialStore{
					Name: "test-name-repo",
				},
			},
			chgFn:   changeName("test-update-name-repo"),
			masks:   []string{"Bilbo"},
			wantErr: errors.InvalidFieldMask,
		},
		{
			name: "change-name",
			orig: &CredentialStore{
				CredentialStore: &store.CredentialStore{
					Name: "test-name-repo",
				},
			},
			chgFn: changeName("test-update-name-repo"),
			masks: []string{"Name"},
			want: &CredentialStore{
				CredentialStore: &store.CredentialStore{
					Name: "test-update-name-repo",
				},
			},
			wantCount: 1,
		},
		{
			name: "change-description",
			orig: &CredentialStore{
				CredentialStore: &store.CredentialStore{
					Description: "test-description-repo",
				},
			},
			chgFn: changeDescription("test-update-description-repo"),
			masks: []string{"Description"},
			want: &CredentialStore{
				CredentialStore: &store.CredentialStore{
					Description: "test-update-description-repo",
				},
			},
			wantCount: 1,
		},
		{
			name: "change-name-and-description",
			orig: &CredentialStore{
				CredentialStore: &store.CredentialStore{
					Name:        "test-name-repo",
					Description: "test-description-repo",
				},
			},
			chgFn: combine(changeDescription("test-update-description-repo"), changeName("test-update-name-repo")),
			masks: []string{"Name", "Description"},
			want: &CredentialStore{
				CredentialStore: &store.CredentialStore{
					Name:        "test-update-name-repo",
					Description: "test-update-description-repo",
				},
			},
			wantCount: 1,
		},
		{
			name: "delete-name",
			orig: &CredentialStore{
				CredentialStore: &store.CredentialStore{
					Name:        "test-name-repo",
					Description: "test-description-repo",
				},
			},
			masks: []string{"Name"},
			chgFn: combine(changeDescription("test-update-description-repo"), changeName("")),
			want: &CredentialStore{
				CredentialStore: &store.CredentialStore{
					Description: "test-description-repo",
				},
			},
			wantCount: 1,
		},
		{
			name: "delete-description",
			orig: &CredentialStore{
				CredentialStore: &store.CredentialStore{
					Name:        "test-name-repo",
					Description: "test-description-repo",
				},
			},
			masks: []string{"Description"},
			chgFn: combine(changeDescription(""), changeName("test-update-name-repo")),
			want: &CredentialStore{
				CredentialStore: &store.CredentialStore{
					Name: "test-name-repo",
				},
			},
			wantCount: 1,
		},
		{
			name: "do-not-delete-name",
			orig: &CredentialStore{
				CredentialStore: &store.CredentialStore{
					Name:        "test-name-repo",
					Description: "test-description-repo",
				},
			},
			masks: []string{"Description"},
			chgFn: combine(changeDescription("test-update-description-repo"), changeName("")),
			want: &CredentialStore{
				CredentialStore: &store.CredentialStore{
					Name:        "test-name-repo",
					Description: "test-update-description-repo",
				},
			},
			wantCount: 1,
		},
		{
			name: "do-not-delete-description",
			orig: &CredentialStore{
				CredentialStore: &store.CredentialStore{
					Name:        "test-name-repo",
					Description: "test-description-repo",
				},
			},
			masks: []string{"Name"},
			chgFn: combine(changeDescription(""), changeName("test-update-name-repo")),
			want: &CredentialStore{
				CredentialStore: &store.CredentialStore{
					Name:        "test-update-name-repo",
					Description: "test-description-repo",
				},
			},
			wantCount: 1,
		},
		{
			name: "change-namespace",
			orig: &CredentialStore{
				CredentialStore: &store.CredentialStore{
					Namespace: "test-namespace",
				},
			},
			chgFn: changeNamespace("test-update-namespace"),
			masks: []string{"namespace"},
			want: &CredentialStore{
				CredentialStore: &store.CredentialStore{
					Namespace: "test-update-namespace",
				},
			},
			wantCount: 1,
		},
		{
			name: "delete-namespace",
			orig: &CredentialStore{
				CredentialStore: &store.CredentialStore{
					Namespace: "test-namespace",
				},
			},
			chgFn: changeNamespace(""),
			masks: []string{"namespace"},
			want: &CredentialStore{
				CredentialStore: &store.CredentialStore{},
			},
			wantCount: 1,
		},
		{
			name: "change-tls-server-name",
			orig: &CredentialStore{
				CredentialStore: &store.CredentialStore{
					TlsServerName: "tls-server-name",
				},
			},
			chgFn: changeTlsServerName("tls-server-name-update"),
			masks: []string{"TlsServerName"},
			want: &CredentialStore{
				CredentialStore: &store.CredentialStore{
					TlsServerName: "tls-server-name-update",
				},
			},
			wantCount: 1,
		},
		{
			name: "delete-tls-server-name",
			orig: &CredentialStore{
				CredentialStore: &store.CredentialStore{
					TlsServerName: "tls-server-name",
				},
			},
			chgFn: changeTlsServerName(""),
			masks: []string{"TlsServerName"},
			want: &CredentialStore{
				CredentialStore: &store.CredentialStore{},
			},
			wantCount: 1,
		},
		{
			name: "tls-skip-verify-false2true",
			orig: &CredentialStore{
				CredentialStore: &store.CredentialStore{
					TlsSkipVerify: false,
				},
			},
			chgFn: changeTlsSkipVerify(true),
			masks: []string{"TlsSkipVerify"},
			want: &CredentialStore{
				CredentialStore: &store.CredentialStore{
					TlsSkipVerify: true,
				},
			},
			wantCount: 1,
		},
		{
			name: "tls-skip-verify-true2false",
			orig: &CredentialStore{
				CredentialStore: &store.CredentialStore{
					TlsSkipVerify: true,
				},
			},
			chgFn: changeTlsSkipVerify(false),
			masks: []string{"TlsSkipVerify"},
			want: &CredentialStore{
				CredentialStore: &store.CredentialStore{
					TlsSkipVerify: false,
				},
			},
			wantCount: 1,
		},
		{
			name: "tls-skip-verify-false2false",
			orig: &CredentialStore{
				CredentialStore: &store.CredentialStore{
					TlsSkipVerify: false,
				},
			},
			chgFn: changeTlsSkipVerify(false),
			masks: []string{"TlsSkipVerify"},
			want: &CredentialStore{
				CredentialStore: &store.CredentialStore{
					TlsSkipVerify: false,
				},
			},
			wantCount: 1,
		},
		{
			name: "tls-skip-verify-true2true",
			orig: &CredentialStore{
				CredentialStore: &store.CredentialStore{
					TlsSkipVerify: true,
				},
			},
			chgFn: changeTlsSkipVerify(true),
			masks: []string{"TlsSkipVerify"},
			want: &CredentialStore{
				CredentialStore: &store.CredentialStore{
					TlsSkipVerify: true,
				},
			},
			wantCount: 1,
		},
		{
			name: "change-vault-address",
			orig: &CredentialStore{
				CredentialStore: &store.CredentialStore{},
			},
			chgFn: changeVaultAddress("https://vault2.nowhere.com"),
			masks: []string{"VaultAddress"},
			want: &CredentialStore{
				CredentialStore: &store.CredentialStore{
					VaultAddress: "https://vault2.nowhere.com",
				},
			},
			wantCount: 1,
		},
		{
			name: "delete-vault-address",
			orig: &CredentialStore{
				CredentialStore: &store.CredentialStore{},
			},
			chgFn:   changeVaultAddress(""),
			masks:   []string{"VaultAddress"},
			wantErr: errors.NotNull,
		},
	}

	for _, tt := range tests {
		tt := tt
		t.Run(tt.name, func(t *testing.T) {
			assert, require := assert.New(t), require.New(t)
			ctx := context.Background()
			kms := kms.TestKms(t, conn, wrapper)
			repo, err := NewRepository(rw, rw, kms)
			assert.NoError(err)
			require.NotNil(repo)

			_, prj := iam.TestScopes(t, iam.TestRepo(t, conn, wrapper))
			tt.orig.ScopeId = prj.GetPublicId()

			vs := NewTestVaultServer(t, TestNoTLS)

			tt.orig.VaultAddress = vs.Addr
			if tt.want != nil && tt.want.VaultAddress == "" {
				tt.want.VaultAddress = vs.Addr
			}

			secret := vs.CreateToken(t)
			token, err := secret.TokenID()
			require.NoError(err)
			require.NotEmpty(token)
			tt.orig.inputToken = []byte(token)

			orig, err := repo.CreateCredentialStore(ctx, tt.orig)
			assert.NoError(err)
			require.NotNil(orig)

			if tt.chgFn != nil {
				orig = tt.chgFn(orig)
			}
			got, gotCount, err := repo.UpdateCredentialStore(ctx, orig, 1, tt.masks)
			if tt.wantErr != 0 {
				assert.Truef(errors.Match(errors.T(tt.wantErr), err), "want err: %q got: %q", tt.wantErr, err)
				assert.Equal(tt.wantCount, gotCount, "row count")
				assert.Nil(got)
				return
			}
			assert.NoError(err)
			assert.Empty(tt.orig.PublicId)
			require.NotNil(got)
			assertPublicId(t, CredentialStorePrefix, got.PublicId)
			assert.Equal(tt.wantCount, gotCount, "row count")
			assert.NotSame(tt.orig, got)
			assert.Equal(tt.orig.ScopeId, got.ScopeId)
			dbassert := dbassert.New(t, conn.DB())
			if tt.want.Name == "" {
				dbassert.IsNull(got, "name")
			} else {
				assert.Equal(tt.want.Name, got.Name)
			}

			if tt.want.Description == "" {
				dbassert.IsNull(got, "description")
			} else {
				assert.Equal(tt.want.Description, got.Description)
			}

			if tt.want.Namespace == "" {
				dbassert.IsNull(got, "namespace")
			} else {
				assert.Equal(tt.want.Namespace, got.Namespace)
			}

			if tt.want.TlsServerName == "" {
				dbassert.IsNull(got, "TlsServerName")
			} else {
				assert.Equal(tt.want.TlsServerName, got.TlsServerName)
			}

			assert.Equal(tt.want.TlsSkipVerify, got.TlsSkipVerify)

			assert.Equal(tt.want.VaultAddress, got.VaultAddress)

			if tt.wantCount > 0 {
				assert.NoError(db.TestVerifyOplog(t, rw, got.PublicId, db.WithOperation(oplog.OpType_OP_TYPE_UPDATE), db.WithCreateNotBefore(10*time.Second)))
			}
		})
	}

	t.Run("change-ca-cert", func(t *testing.T) {
		assert, require := assert.New(t), require.New(t)
		ctx := context.Background()
		kms := kms.TestKms(t, conn, wrapper)
		repo, err := NewRepository(rw, rw, kms)
		assert.NoError(err)
		require.NotNil(repo)

		vs := NewTestVaultServer(t, TestServerTLS)

		secret := vs.CreateToken(t)
		token, err := secret.TokenID()
		require.NoError(err)
		require.NotEmpty(token)

		_, prj := iam.TestScopes(t, iam.TestRepo(t, conn, wrapper))
		in := &CredentialStore{
			inputToken: []byte(token),
			CredentialStore: &store.CredentialStore{
				ScopeId:      prj.GetPublicId(),
				VaultAddress: vs.Addr,
				CaCert:       vs.CaCert,
			},
		}

		orig, err := repo.CreateCredentialStore(ctx, in)
		assert.NoError(err)
		require.NotNil(orig)
		assert.Equal(vs.CaCert, orig.CaCert)

		// Change CA Cert
		orig.CaCert = vs.ServerCert
		got1, gotCount1, err := repo.UpdateCredentialStore(ctx, orig, 1, []string{"cacert"})
		assert.NoError(err)
		assert.Equal(1, gotCount1, "count of updated records")
		require.NotNil(got1)
		assert.Equal(vs.ServerCert, got1.CaCert)

		// Delete CA Cert
		orig.CaCert = nil
		got2, gotCount2, err := repo.UpdateCredentialStore(ctx, orig, 2, []string{"cacert"})
		assert.NoError(err)
		assert.Equal(1, gotCount2, "count of updated records")
		require.NotNil(got2)
		assert.Nil(got2.CaCert)

		dbassert := dbassert.New(t, conn.DB())
		dbassert.IsNull(got2, "CaCert")
	})

	t.Run("invalid-duplicate-names", func(t *testing.T) {
		assert, require := assert.New(t), require.New(t)
		ctx := context.Background()
		kms := kms.TestKms(t, conn, wrapper)
		repo, err := NewRepository(rw, rw, kms)
		assert.NoError(err)
		require.NotNil(repo)

		name := "test-dup-name"
		_, prj := iam.TestScopes(t, iam.TestRepo(t, conn, wrapper))
		css := TestCredentialStores(t, conn, wrapper, prj.PublicId, 2)

		csA, csB := css[0], css[1]

		csA.Name = name
		got1, gotCount1, err := repo.UpdateCredentialStore(ctx, csA, 1, []string{"name"})
		assert.NoError(err)
		require.NotNil(got1)
		assert.Equal(name, got1.Name)
		assert.Equal(1, gotCount1, "row count")
		assert.NoError(db.TestVerifyOplog(t, rw, csA.PublicId, db.WithOperation(oplog.OpType_OP_TYPE_UPDATE), db.WithCreateNotBefore(10*time.Second)))

		csB.Name = name
		got2, gotCount2, err := repo.UpdateCredentialStore(ctx, csB, 1, []string{"name"})
		assert.Truef(errors.Match(errors.T(errors.NotUnique), err), "want err code: %v got err: %v", errors.NotUnique, err)
		assert.Nil(got2)
		assert.Equal(db.NoRowsAffected, gotCount2, "row count")
	})

	t.Run("valid-duplicate-names-diff-scopes", func(t *testing.T) {
		assert, require := assert.New(t), require.New(t)
		ctx := context.Background()
		kms := kms.TestKms(t, conn, wrapper)
		repo, err := NewRepository(rw, rw, kms)
		assert.NoError(err)
		require.NotNil(repo)

		vs := NewTestVaultServer(t, TestNoTLS)

		token1, err := vs.CreateToken(t).TokenID()
		require.NoError(err)
		require.NotEmpty(token1)

		token2, err := vs.CreateToken(t).TokenID()
		require.NoError(err)
		require.NotEmpty(token2)

		org, prj := iam.TestScopes(t, iam.TestRepo(t, conn, wrapper))
		in := &CredentialStore{
			inputToken: []byte(token1),
			CredentialStore: &store.CredentialStore{
				Name:         "test-name-repo",
				VaultAddress: vs.Addr,
			},
		}
		in2 := in.clone()
		in2.inputToken = []byte(token2)

		in.ScopeId = prj.GetPublicId()
		got, err := repo.CreateCredentialStore(ctx, in)
		assert.NoError(err)
		require.NotNil(got)
		assertPublicId(t, CredentialStorePrefix, got.PublicId)
		assert.NotSame(in, got)
		assert.Equal(in.Name, got.Name)
		assert.Equal(in.Description, got.Description)

		in2.ScopeId = org.GetPublicId()
		in2.Name = "first-name"
		got2, err := repo.CreateCredentialStore(ctx, in2)
		assert.NoError(err)
		require.NotNil(got2)
		got2.Name = got.Name
		got3, gotCount3, err := repo.UpdateCredentialStore(ctx, got2, 1, []string{"name"})
		assert.NoError(err)
		require.NotNil(got3)
		assert.NotSame(got2, got3)
		assert.Equal(got.Name, got3.Name)
		assert.Equal(got2.Description, got3.Description)
		assert.Equal(1, gotCount3, "row count")
	})

	t.Run("change-scope-id", func(t *testing.T) {
		assert, require := assert.New(t), require.New(t)
		ctx := context.Background()
		kms := kms.TestKms(t, conn, wrapper)
		repo, err := NewRepository(rw, rw, kms)
		assert.NoError(err)
		require.NotNil(repo)

		iamRepo := iam.TestRepo(t, conn, wrapper)
		_, prj1 := iam.TestScopes(t, iamRepo)
		_, prj2 := iam.TestScopes(t, iamRepo)
		csA, csB := TestCredentialStores(t, conn, wrapper, prj1.PublicId, 1)[0], TestCredentialStores(t, conn, wrapper, prj2.PublicId, 1)[0]
		assert.NotEqual(csA.ScopeId, csB.ScopeId)
		orig := csA.clone()

		csA.ScopeId = csB.ScopeId
		assert.Equal(csA.ScopeId, csB.ScopeId)

		got1, gotCount1, err := repo.UpdateCredentialStore(ctx, csA, 1, []string{"name"})

		assert.NoError(err)
		require.NotNil(got1)
		assert.Equal(orig.ScopeId, got1.ScopeId)
		assert.Equal(1, gotCount1, "row count")
	})
}

func TestRepository_UpdateCredentialStore_VaultToken(t *testing.T) {
	conn, _ := db.TestSetup(t, "postgres")
	rw := db.New(conn)
	wrapper := db.TestWrapper(t)

	tests := []struct {
		name               string
		newTokenOpts       []TestOption
		wantOldTokenStatus Status
		wantCount          int
		wantErr            errors.Code
	}{
		{
			name:               "valid",
			wantOldTokenStatus: StatusMaintaining,
			wantCount:          1,
		},
		{
			name:         "token-not-renewable",
			newTokenOpts: []TestOption{TestRenewableToken(false)},
			wantErr:      errors.VaultTokenNotRenewable,
		},
		{
			name:         "token-not-orphaned",
			newTokenOpts: []TestOption{TestOrphanToken(false)},
			wantErr:      errors.VaultTokenNotOrphaned,
		},
		{
			name:         "token-not-periodic",
			newTokenOpts: []TestOption{TestPeriodicToken(false)},
			wantErr:      errors.VaultTokenNotPeriodic,
		},
	}
	for _, tt := range tests {
		tt := tt
		t.Run(tt.name, func(t *testing.T) {
			assert, require := assert.New(t), require.New(t)
			ctx := context.Background()
			kms := kms.TestKms(t, conn, wrapper)
			repo, err := NewRepository(rw, rw, kms)
			require.NoError(err)
			require.NotNil(repo)
			_, prj := iam.TestScopes(t, iam.TestRepo(t, conn, wrapper))

			v := NewTestVaultServer(t, TestNoTLS)
			origSecret := v.CreateToken(t)
			origToken := origSecret.Auth.ClientToken

			// create
			origIn, err := NewCredentialStore(prj.GetPublicId(), v.Addr, []byte(origToken))
			assert.NoError(err)
			require.NotNil(origIn)

			orig, err := repo.CreateCredentialStore(ctx, origIn)
			assert.NoError(err)
			require.NotNil(orig)

			// update
			updateSecret := v.CreateToken(t, tt.newTokenOpts...)
			updateToken := updateSecret.Auth.ClientToken

			updateIn, err := NewCredentialStore(prj.GetPublicId(), v.Addr, []byte(updateToken))
			assert.NoError(err)
			require.NotNil(updateIn)
			updateIn.PublicId = orig.GetPublicId()
			got, gotCount, err := repo.UpdateCredentialStore(ctx, updateIn, 1, []string{"token"})
			if tt.wantErr != 0 {
				assert.Truef(errors.Match(errors.T(tt.wantErr), err), "want err: %q got: %q", tt.wantErr, err)
				assert.Equal(tt.wantCount, gotCount, "row count")
				assert.Nil(got)
				return
			}
			assert.NoError(err)
			assert.Equal(1, gotCount)
			assert.NotNil(got)

			var tokens []*Token
			require.NoError(rw.SearchWhere(ctx, &tokens, "store_id = ?", []interface{}{orig.GetPublicId()}))
			assert.Len(tokens, 2)

			lookup, err := repo.LookupCredentialStore(ctx, orig.GetPublicId())
			assert.NoError(err)
			require.NotNil(lookup)
			require.NotNil(orig.outputToken)
			require.NotNil(got.outputToken)
			assert.NotEqual(orig.outputToken.TokenSha256, got.outputToken.TokenSha256)
		})
	}
}

func TestRepository_UpdateCredentialStore_ClientCert(t *testing.T) {
	conn, _ := db.TestSetup(t, "postgres")
	rw := db.New(conn)
	wrapper := db.TestWrapper(t)

	existingClientCert := func(t *testing.T, v *TestVaultServer) *ClientCertificate {
		clientCert, err := NewClientCertificate(v.ClientCert, v.ClientKey)
		require.NoError(t, err)
		return clientCert
	}

	newClientCert := func(t *testing.T, v *TestVaultServer) *ClientCertificate {
		cb := testClientCert(t, v.clientCertBundle.CA)
		return cb.Cert.ClientCertificate(t)
	}

	// newClientCertFromServerCA  is useful for when v is configured with
	// TestServerTLS. It uses the server CA to create a new client
	// certificate since the v will not have a clientCertBundle.
	newClientCertFromServerCA := func(t *testing.T, v *TestVaultServer) *ClientCertificate {
		cb := testClientCert(t, v.serverCertBundle.CA)
		return cb.Cert.ClientCertificate(t)
	}

	nilClientCert := func(t *testing.T, v *TestVaultServer) *ClientCertificate {
		return nil
	}

	assertUpdated := func(t *testing.T, org, updated *ClientCertificate, pcs *privateCredentialStore) {
		assert.Equal(t, updated.Certificate, pcs.ClientCert, "updated certificate")
		assert.Equal(t, updated.CertificateKey, pcs.ClientKey, "updated certificate key")
	}

	assertDeleted := func(t *testing.T, org, updated *ClientCertificate, pcs *privateCredentialStore) {
		assert.Nil(t, updated, "updated certificate")
		assert.Nil(t, pcs.ClientCert, "pcs ClientCert")
		assert.Nil(t, pcs.ClientKey, "pcs ClientKey")
		assert.Nil(t, pcs.CtClientKey, "pcs CtClientKey")
	}

	tests := []struct {
		name      string
		tls       TestVaultTLS
		origFn    func(t *testing.T, v *TestVaultServer) *ClientCertificate
		updateFn  func(t *testing.T, v *TestVaultServer) *ClientCertificate
		wantFn    func(t *testing.T, org, updated *ClientCertificate, pcs *privateCredentialStore)
		wantCount int
		wantErr   errors.Code
	}{
		{
			name:      "ClientCert-to-ClientCert",
			tls:       TestClientTLS,
			origFn:    existingClientCert,
			updateFn:  newClientCert,
			wantFn:    assertUpdated,
			wantCount: 1,
		},
		{
			name:      "ClientCert-to-null",
			tls:       TestClientTLS,
			origFn:    existingClientCert,
			updateFn:  nilClientCert,
			wantFn:    assertDeleted,
			wantCount: 1,
		},
		{
			name:      "null-to-ClientCert",
			tls:       TestServerTLS,
			origFn:    nilClientCert,
			updateFn:  newClientCertFromServerCA,
			wantFn:    assertUpdated,
			wantCount: 1,
		},
	}
	for _, tt := range tests {
		tt := tt
		t.Run(tt.name, func(t *testing.T) {
			assert, require := assert.New(t), require.New(t)
			ctx := context.Background()
			kms := kms.TestKms(t, conn, wrapper)
			repo, err := NewRepository(rw, rw, kms)
			require.NoError(err)
			require.NotNil(repo)
			_, prj := iam.TestScopes(t, iam.TestRepo(t, conn, wrapper))

			v := NewTestVaultServer(t, tt.tls)

			var opts []Option
			if tt.tls == TestServerTLS {
				opts = append(opts, WithCACert(v.CaCert))
			}
			if tt.tls == TestClientTLS {
				opts = append(opts, WithCACert(v.CaCert))
				clientCert, err := NewClientCertificate(v.ClientCert, v.ClientKey)
				require.NoError(err)
				opts = append(opts, WithClientCert(clientCert))
			}

			origSecret := v.CreateToken(t)
			origToken := origSecret.Auth.ClientToken
			origClientCert := tt.origFn(t, v)
			opts = append(opts, WithClientCert(origClientCert))

			// create
			origIn, err := NewCredentialStore(prj.GetPublicId(), v.Addr, []byte(origToken), opts...)
			assert.NoError(err)
			require.NotNil(origIn)

			orig, err := repo.CreateCredentialStore(ctx, origIn)
			assert.NoError(err)
			require.NotNil(orig)

			// update
			updateClientCert := tt.updateFn(t, v)

			updateIn, err := NewCredentialStore(prj.GetPublicId(), v.Addr, []byte("ignore"), WithClientCert(updateClientCert))
			assert.NoError(err)
			require.NotNil(updateIn)
			updateIn.PublicId = orig.GetPublicId()
			got, gotCount, err := repo.UpdateCredentialStore(ctx, updateIn, 1, []string{"ClientCertificate"})
			assert.Equal(tt.wantCount, gotCount, "row count")
			if tt.wantErr != 0 {
				assert.Truef(errors.Match(errors.T(tt.wantErr), err), "want err: %q got: %q", tt.wantErr, err)
				assert.Nil(got)
				return
			}
			require.NoError(err)
			assert.NotNil(got)

			pcs, err := repo.lookupPrivateCredentialStore(ctx, orig.GetPublicId())
			require.NoError(err)
			tt.wantFn(t, origClientCert, updateClientCert, pcs)
		})
	}
}

func TestRepository_ListCredentialStores_Multiple_Scopes(t *testing.T) {
	t.Parallel()
	conn, _ := db.TestSetup(t, "postgres")
	rw := db.New(conn)
	wrapper := db.TestWrapper(t)
	kms := kms.TestKms(t, conn, wrapper)

	assert, require := assert.New(t), require.New(t)
	repo, err := NewRepository(rw, rw, kms)
	assert.NoError(err)
	require.NotNil(repo)

	const numPerScope = 10
	var prjs []string
	var total int
	for i := 0; i < numPerScope; i++ {
		_, prj := iam.TestScopes(t, iam.TestRepo(t, conn, wrapper))
		prjs = append(prjs, prj.GetPublicId())
		TestCredentialStores(t, conn, wrapper, prj.GetPublicId(), numPerScope)
		total += numPerScope
	}

	got, err := repo.ListCredentialStores(context.Background(), prjs)
	require.NoError(err)
	assert.Equal(total, len(got))
}

func TestRepository_DeleteCredentialStore(t *testing.T) {
	conn, _ := db.TestSetup(t, "postgres")
	rw := db.New(conn)
	wrapper := db.TestWrapper(t)

	_, prj := iam.TestScopes(t, iam.TestRepo(t, conn, wrapper))
	cs := TestCredentialStores(t, conn, wrapper, prj.GetPublicId(), 1)[0]
	badId, err := newCredentialStoreId()
	assert.NoError(t, err)
	require.NotNil(t, badId)

	tests := []struct {
		name    string
		id      string
		want    int
		wantErr errors.Code
	}{
		{
			name: "found",
			id:   cs.GetPublicId(),
			want: 1,
		},
		{
			name: "not-found",
			id:   badId,
		},
		{
			name:    "empty-id",
			id:      "",
			wantErr: errors.InvalidParameter,
		},
	}

	for _, tt := range tests {
		tt := tt
		t.Run(tt.name, func(t *testing.T) {
			assert, require := assert.New(t), require.New(t)
			ctx := context.Background()
			kms := kms.TestKms(t, conn, wrapper)
			repo, err := NewRepository(rw, rw, kms)
			assert.NoError(err)
			require.NotNil(repo)

			got, err := repo.DeleteCredentialStore(ctx, tt.id)
			if tt.wantErr != 0 {
				assert.Truef(errors.Match(errors.T(tt.wantErr), err), "want err: %q got: %q", tt.wantErr, err)
				return
			}
			assert.NoError(err)
			assert.Equal(tt.want, got, "row count")
		})
	}
}<|MERGE_RESOLUTION|>--- conflicted
+++ resolved
@@ -138,15 +138,9 @@
 			wantErr:   errors.VaultTokenNotRenewable,
 		},
 		{
-<<<<<<< HEAD
-			name:      "no-tls-token-not-orphaned",
+			name:      "no-tls-token-not-orphan",
 			tokenOpts: []TestOption{TestOrphanToken(false)},
-			wantErr:   errors.VaultTokenNotOrphaned,
-=======
-			name:      "no-tls-token-not-orphan",
-			tokenOpts: []TestOption{TestOrphanToken(t, false)},
-			wantIsErr: errors.VaultTokenNotOrphan,
->>>>>>> 655ba1da
+			wantErr:   errors.VaultTokenNotOrphan,
 		},
 		{
 			name:      "no-tls-token-not-periodic",
@@ -1068,9 +1062,9 @@
 			wantErr:      errors.VaultTokenNotRenewable,
 		},
 		{
-			name:         "token-not-orphaned",
+			name:         "token-not-orphan",
 			newTokenOpts: []TestOption{TestOrphanToken(false)},
-			wantErr:      errors.VaultTokenNotOrphaned,
+			wantErr:      errors.VaultTokenNotOrphan,
 		},
 		{
 			name:         "token-not-periodic",
