package vault

import (
	"context"
	"fmt"
	"strings"

	"github.com/hashicorp/boundary/internal/db"
	dbcommon "github.com/hashicorp/boundary/internal/db/common"
	"github.com/hashicorp/boundary/internal/db/timestamp"
	"github.com/hashicorp/boundary/internal/errors"
	"github.com/hashicorp/boundary/internal/kms"
	"github.com/hashicorp/boundary/internal/oplog"
	"github.com/hashicorp/boundary/sdk/parseutil"
	wrapping "github.com/hashicorp/go-kms-wrapping"
	"github.com/hashicorp/go-kms-wrapping/structwrapping"
	vault "github.com/hashicorp/vault/api"
)

// CreateCredentialStore inserts cs into the repository and returns a new
// CredentialStore containing the credential store's PublicId. cs is not
// changed. cs must not contain a PublicId. The PublicId is generated and
// assigned by this method. cs must contain a valid ScopeId, VaultAddress,
// and Vault token. The Vault token must be renewable, periodic, and
// orphan. CreateCredentialStore calls the /auth/token/renew-self and
// /auth/token/lookup-self Vault endpoints.
//
// Both cs.Name and cs.Description are optional. If cs.Name is set, it must
// be unique within cs.ScopeId. Both cs.CreateTime and cs.UpdateTime are
// ignored.
//
// For more information about the required properties of the Vault token see:
// https://www.vaultproject.io/api-docs/auth/token#period,
// https://www.vaultproject.io/api-docs/auth/token#renewable,
// https://www.vaultproject.io/docs/concepts/tokens#token-hierarchies-and-orphan-tokens,
// https://www.vaultproject.io/docs/concepts/tokens#periodic-tokens, and
// https://www.vaultproject.io/docs/concepts/tokens#token-time-to-live-periodic-tokens-and-explicit-max-ttls.
//
// For more information about the Vault endpoints called by
// CreateCredentialStore see:
// https://www.vaultproject.io/api-docs/auth/token#renew-a-token-self and
// https://www.vaultproject.io/api-docs/auth/token#lookup-a-token-self.
func (r *Repository) CreateCredentialStore(ctx context.Context, cs *CredentialStore, _ ...Option) (*CredentialStore, error) {
	const op = "vault.(Repository).CreateCredentialStore"
	if cs == nil {
		return nil, errors.New(errors.InvalidParameter, op, "nil CredentialStore")
	}
	if cs.CredentialStore == nil {
		return nil, errors.New(errors.InvalidParameter, op, "nil embedded CredentialStore")
	}
	if cs.ScopeId == "" {
		return nil, errors.New(errors.InvalidParameter, op, "no scope id")
	}
	if len(cs.inputToken) == 0 {
		return nil, errors.New(errors.InvalidParameter, op, "no vault token")
	}
	if cs.VaultAddress == "" {
		return nil, errors.New(errors.InvalidParameter, op, "no vault address")
	}
	if cs.PublicId != "" {
		return nil, errors.New(errors.InvalidParameter, op, "public id not empty")
	}

	cs = cs.clone()

	id, err := newCredentialStoreId()
	if err != nil {
		return nil, errors.Wrap(err, op)
	}
	cs.PublicId = id

	clientConfig := &clientConfig{
		Addr:          cs.VaultAddress,
		Token:         string(cs.inputToken),
		CaCert:        cs.CaCert,
		TlsServerName: cs.TlsServerName,
		TlsSkipVerify: cs.TlsSkipVerify,
		Namespace:     cs.Namespace,
	}

	if cs.clientCert != nil {
		cs.clientCert.StoreId = id
		clientConfig.ClientCert = cs.clientCert.GetCertificate()
		clientConfig.ClientKey = cs.clientCert.GetCertificateKey()
	}

	client, err := newClient(clientConfig)
	if err != nil {
		return nil, errors.Wrap(err, op, errors.WithMsg("unable to create vault client"))
	}

	tokenLookup, err := client.lookupToken()
	if err != nil {
		return nil, errors.Wrap(err, op, errors.WithMsg("unable to lookup vault token"))
	}
	if err := validateTokenLookup(op, tokenLookup); err != nil {
		return nil, err
	}
	renewedToken, err := client.renewToken()
	if err != nil {
		return nil, errors.Wrap(err, op, errors.WithMsg("unable to renew vault token"))
	}

	tokenExpires, err := renewedToken.TokenTTL()
	if err != nil {
		return nil, errors.Wrap(err, op, errors.WithMsg("unable to get vault token expiration"))
	}

	accessor, err := renewedToken.TokenAccessor()
	if err != nil {
		return nil, errors.Wrap(err, op, errors.WithMsg("unable to get vault token accessor"))
	}

	token, err := newToken(id, cs.inputToken, []byte(accessor), tokenExpires)
	if err != nil {
		return nil, err
	}

	oplogWrapper, err := r.kms.GetWrapper(ctx, cs.ScopeId, kms.KeyPurposeOplog)
	if err != nil {
		return nil, errors.Wrap(err, op, errors.WithMsg("unable to get oplog wrapper"))
	}
	databaseWrapper, err := r.kms.GetWrapper(ctx, cs.ScopeId, kms.KeyPurposeDatabase)
	if err != nil {
		return nil, errors.Wrap(err, op, errors.WithMsg("unable to get database wrapper"))
	}

	// encrypt
	if err := token.encrypt(ctx, databaseWrapper); err != nil {
		return nil, errors.Wrap(err, op)
	}
	if cs.clientCert != nil {
		if err := cs.clientCert.encrypt(ctx, databaseWrapper); err != nil {
			return nil, errors.Wrap(err, op)
		}
	}

	var newToken *Token
	var newClientCertificate *ClientCertificate
	var newCredentialStore *CredentialStore
	_, err = r.writer.DoTx(ctx, db.StdRetryCnt, db.ExpBackoff{},
		func(_ db.Reader, w db.Writer) error {
			msgs := make([]*oplog.Message, 0, 3)
			ticket, err := w.GetTicket(cs)
			if err != nil {
				return errors.Wrap(err, op, errors.WithMsg("unable to get ticket"))
			}

			// insert credential store
			newCredentialStore = cs.clone()
			var csOplogMsg oplog.Message
			if err := w.Create(ctx, newCredentialStore, db.NewOplogMsg(&csOplogMsg)); err != nil {
				return errors.Wrap(err, op)
			}
			msgs = append(msgs, &csOplogMsg)

			// insert token
			newToken = token.clone()
			query, values := newToken.insertQuery()
			rows, err := w.Exec(ctx, query, values)
			if err != nil {
				return errors.Wrap(err, op)
			}
			if rows > 1 {
				return errors.New(errors.MultipleRecords, op, "more than 1 token would have been created")
			}
			msgs = append(msgs, newToken.oplogMessage(db.CreateOp))

			newCredentialStore.inputToken = nil
			newToken.Token.Token = nil
			newToken.Token.CtToken = nil
			newCredentialStore.outputToken = newToken

			// insert client certificate (if exists)
			if cs.clientCert != nil {
				newClientCertificate = cs.clientCert.clone()
				var clientCertOplogMsg oplog.Message
				if err := w.Create(ctx, newClientCertificate, db.NewOplogMsg(&clientCertOplogMsg)); err != nil {
					return errors.Wrap(err, op)
				}
				msgs = append(msgs, &clientCertOplogMsg)

				newClientCertificate.CertificateKey = nil
				newClientCertificate.CtCertificateKey = nil
				newCredentialStore.clientCert = newClientCertificate

			}
			metadata := cs.oplog(oplog.OpType_OP_TYPE_CREATE)
			if err := w.WriteOplogEntryWith(ctx, oplogWrapper, ticket, metadata, msgs); err != nil {
				return errors.Wrap(err, op, errors.WithMsg("unable to write oplog"))
			}
			return nil
		},
	)

	if err != nil {
		if errors.IsUniqueError(err) {
			return nil, errors.Wrap(err, op, errors.WithMsg(fmt.Sprintf("in scope: %s: name %s already exists", cs.ScopeId, cs.Name)))
		}
		return nil, errors.Wrap(err, op, errors.WithMsg(fmt.Sprintf("in scope: %s", cs.ScopeId)))
	}
	return newCredentialStore, nil
}

func validateTokenLookup(op errors.Op, s *vault.Secret) error {
	if s.Data == nil {
		return errors.New(errors.InvalidParameter, op, "vault secret is not a token lookup")
	}

	if s.Data["renewable"] == nil {
		return errors.E(errors.WithCode(errors.VaultTokenNotRenewable), errors.WithOp(op))
	}
	renewable, err := parseutil.ParseBool(s.Data["renewable"])
	if err != nil {
		return errors.Wrap(err, op)
	}
	if !renewable {
		return errors.E(errors.WithCode(errors.VaultTokenNotRenewable), errors.WithOp(op))
	}

	if s.Data["orphan"] == nil {
		return errors.E(errors.WithCode(errors.VaultTokenNotOrphan), errors.WithOp(op))
	}
	orphan, err := parseutil.ParseBool(s.Data["orphan"])
	if err != nil {
		return errors.Wrap(err, op)
	}
	if !orphan {
		return errors.E(errors.WithCode(errors.VaultTokenNotOrphan), errors.WithOp(op))
	}

	if s.Data["period"] == nil {
		return errors.E(errors.WithCode(errors.VaultTokenNotPeriodic), errors.WithOp(op))
	}

	return nil
}

// LookupCredentialStore returns the CredentialStore for publicId. Returns
// nil, nil if no CredentialStore is found for publicId.
func (r *Repository) LookupCredentialStore(ctx context.Context, publicId string, _ ...Option) (*CredentialStore, error) {
	const op = "vault.(Repository).LookupCredentialStore"
	if publicId == "" {
		return nil, errors.New(errors.InvalidParameter, op, "no public id")
	}
	agg := allocCredentialStoreAggPublic()
	agg.PublicId = publicId
	if err := r.reader.LookupByPublicId(ctx, agg); err != nil {
		if errors.IsNotFoundError(err) {
			return nil, nil
		}
		return nil, errors.Wrap(err, op, errors.WithMsg(fmt.Sprintf("failed for: %s", publicId)))
	}
	return agg.toCredentialStore(), nil
}

type credentialStoreAggPublic struct {
	PublicId             string `gorm:"primary_key"`
	ScopeId              string
	Name                 string
	Description          string
	CreateTime           *timestamp.Timestamp
	UpdateTime           *timestamp.Timestamp
	Version              uint32
	VaultAddress         string
	Namespace            string
	CaCert               []byte
	TlsServerName        string
	TlsSkipVerify        bool
	TokenHmac            []byte
	TokenCreateTime      *timestamp.Timestamp
	TokenUpdateTime      *timestamp.Timestamp
	TokenLastRenewalTime *timestamp.Timestamp
	TokenExpirationTime  *timestamp.Timestamp
	ClientCert           []byte
	ClientCertKeyHmac    []byte
}

func allocCredentialStoreAggPublic() *credentialStoreAggPublic {
	return &credentialStoreAggPublic{}
}

func (agg *credentialStoreAggPublic) toCredentialStore() *CredentialStore {
	cs := allocCredentialStore()
	cs.PublicId = agg.PublicId
	cs.ScopeId = agg.ScopeId
	cs.Name = agg.Name
	cs.Description = agg.Description
	cs.CreateTime = agg.CreateTime
	cs.UpdateTime = agg.UpdateTime
	cs.Version = agg.Version
	cs.VaultAddress = agg.VaultAddress
	cs.Namespace = agg.Namespace
	cs.CaCert = agg.CaCert
	cs.TlsServerName = agg.TlsServerName
	cs.TlsSkipVerify = agg.TlsSkipVerify

	if agg.TokenHmac != nil {
		tk := allocToken()
		tk.TokenHmac = agg.TokenHmac
		tk.LastRenewalTime = agg.TokenLastRenewalTime
		tk.ExpirationTime = agg.TokenExpirationTime
		tk.CreateTime = agg.TokenCreateTime
		tk.UpdateTime = agg.TokenUpdateTime
		cs.outputToken = tk
	}

	if agg.ClientCert != nil {
		cert := allocClientCertificate()
		cert.Certificate = agg.ClientCert
		cert.CertificateKeyHmac = agg.ClientCertKeyHmac
		cs.clientCert = cert
	}
	return cs
}

// TableName returns the table name for gorm.
func (agg *credentialStoreAggPublic) TableName() string { return "credential_vault_store_agg_public" }

// GetPublicId returns the public id.
func (agg *credentialStoreAggPublic) GetPublicId() string { return agg.PublicId }

func (r *Repository) lookupPrivateStore(ctx context.Context, publicId string) (*privateStore, error) {
	const op = "vault.(Repository).lookupPrivateStore"
	if publicId == "" {
		return nil, errors.New(errors.InvalidParameter, op, "no public id")
	}
	ps := allocPrivateStore()
	ps.PublicId = publicId
	if err := r.reader.LookupByPublicId(ctx, ps); err != nil {
		if errors.IsNotFoundError(err) {
			return nil, nil
		}
		return nil, errors.Wrap(err, op, errors.WithMsg(fmt.Sprintf("failed for: %s", publicId)))
	}

	databaseWrapper, err := r.kms.GetWrapper(ctx, ps.ScopeId, kms.KeyPurposeDatabase)
	if err != nil {
		return nil, errors.Wrap(err, op, errors.WithMsg("unable to get database wrapper"))
	}

	if err := ps.decrypt(ctx, databaseWrapper); err != nil {
		return nil, errors.Wrap(err, op)
	}

	return ps, nil
}

type privateStore struct {
	PublicId             string `gorm:"primary_key"`
	ScopeId              string
	Name                 string
	Description          string
	CreateTime           *timestamp.Timestamp
	UpdateTime           *timestamp.Timestamp
	Version              uint32
	VaultAddress         string
	Namespace            string
	CaCert               []byte
	TlsServerName        string
	TlsSkipVerify        bool
	StoreId              string
	TokenHmac            []byte
	Token                []byte
	CtToken              []byte
	TokenCreateTime      *timestamp.Timestamp
	TokenUpdateTime      *timestamp.Timestamp
	TokenLastRenewalTime *timestamp.Timestamp
	TokenExpirationTime  *timestamp.Timestamp
	TokenKeyId           string
	TokenStatus          string
	ClientCert           []byte
	ClientKeyId          string
	ClientKey            []byte
	CtClientKey          []byte
	ClientKeyHmac        []byte
}

func allocPrivateStore() *privateStore {
	return &privateStore{}
}

func (ps *privateStore) toCredentialStore() *CredentialStore {
	cs := allocCredentialStore()
	cs.PublicId = ps.PublicId
	cs.ScopeId = ps.ScopeId
	cs.Name = ps.Name
	cs.Description = ps.Description
	cs.CreateTime = ps.CreateTime
	cs.UpdateTime = ps.UpdateTime
	cs.Version = ps.Version
	cs.VaultAddress = ps.VaultAddress
	cs.Namespace = ps.Namespace
	cs.CaCert = ps.CaCert
	cs.TlsServerName = ps.TlsServerName
	cs.TlsSkipVerify = ps.TlsSkipVerify
	if ps.TokenHmac != nil {
		tk := allocToken()
		tk.StoreId = ps.StoreId
		tk.TokenHmac = ps.TokenHmac
		tk.LastRenewalTime = ps.TokenLastRenewalTime
		tk.ExpirationTime = ps.TokenExpirationTime
		tk.CreateTime = ps.TokenCreateTime
		tk.UpdateTime = ps.TokenUpdateTime
		tk.CtToken = ps.CtToken
		tk.KeyId = ps.TokenKeyId
		tk.Status = ps.TokenStatus
		cs.privateToken = tk
	}
	if ps.ClientCert != nil {
		cert := allocClientCertificate()
<<<<<<< HEAD
		cert.StoreId = ps.StoreId
		cert.Certificate = ps.ClientCert
		cert.CtCertificateKey = ps.CtClientKey
		cert.KeyId = ps.ClientKeyId
=======
		cert.StoreId = pcs.StoreId
		cert.Certificate = pcs.ClientCert
		cert.CtCertificateKey = pcs.CtClientKey
		cert.CertificateKeyHmac = pcs.ClientKeyHmac
		cert.KeyId = pcs.ClientKeyId
>>>>>>> b570f7df
		cs.privateClientCert = cert
	}
	return cs
}

func (ps *privateStore) decrypt(ctx context.Context, cipher wrapping.Wrapper) error {
	const op = "vault.(privateStore).decrypt"

	if ps.CtToken != nil {
		type ptk struct {
			Token   []byte `wrapping:"pt,token_data"`
			CtToken []byte `wrapping:"ct,token_data"`
		}
		ptkv := &ptk{
			CtToken: ps.CtToken,
		}
		if err := structwrapping.UnwrapStruct(ctx, cipher, ptkv, nil); err != nil {
			return errors.Wrap(err, op, errors.WithCode(errors.Decrypt), errors.WithMsg("token"))
		}
		ps.Token = ptkv.Token
	}

	if ps.CtClientKey != nil && ps.ClientCert != nil {
		type pck struct {
			Key   []byte `wrapping:"pt,key_data"`
			CtKey []byte `wrapping:"ct,key_data"`
		}
		pckv := &pck{
			CtKey: ps.CtClientKey,
		}
		if err := structwrapping.UnwrapStruct(ctx, cipher, pckv, nil); err != nil {
			return errors.Wrap(err, op, errors.WithCode(errors.Decrypt), errors.WithMsg("client certificate"))
		}
		ps.ClientKey = pckv.Key
	}
	return nil
}

func (ps *privateStore) client() (*client, error) {
	const op = "vault.(privateStore).client"
	clientConfig := &clientConfig{
		Addr:          ps.VaultAddress,
		Token:         string(ps.Token),
		CaCert:        ps.CaCert,
		TlsServerName: ps.TlsServerName,
		TlsSkipVerify: ps.TlsSkipVerify,
		Namespace:     ps.Namespace,
	}

	if ps.ClientKey != nil {
		clientConfig.ClientCert = ps.ClientCert
		clientConfig.ClientKey = ps.ClientKey
	}

	client, err := newClient(clientConfig)
	if err != nil {
		return nil, errors.Wrap(err, op, errors.WithMsg("unable to create vault client"))
	}
	return client, nil
}

// GetPublicId returns the public id.
func (ps *privateStore) GetPublicId() string { return ps.PublicId }

// TableName returns the table name for gorm.
func (ps *privateStore) TableName() string {
	return "credential_vault_store_client_private"
}

// UpdateCredentialStore updates the repository entry for cs.PublicId with
// the values in cs for the fields listed in fieldMaskPaths. It returns a
// new CredentialStore containing the updated values and a count of the
// number of records updated. cs is not changed.
//
// cs must contain a valid PublicId. Only Name, Description, Namespace,
// TlsServerName, TlsSkipVerify, CaCert, VaultAddress, Token, and
// ClientCertificate can be changed. If cs.Name is set to a non-empty
// string, it must be unique within cs.ScopeId. If Token is changed, the
// new token must have the same properties defined in CreateCredentialStore
// and UpdateCredentialStore calls the same Vault endpoints described in
// CreateCredentialStore.
//
// An attribute of cs will be set to NULL in the database if the attribute
// in cs is the zero value and it is included in fieldMaskPaths.
func (r *Repository) UpdateCredentialStore(ctx context.Context, cs *CredentialStore, version uint32, fieldMaskPaths []string, _ ...Option) (*CredentialStore, int, error) {
	const op = "vault.(Repository).UpdateCredentialStore"
	if cs == nil {
		return nil, db.NoRowsAffected, errors.New(errors.InvalidParameter, op, "missing CredentialStore")
	}
	if cs.CredentialStore == nil {
		return nil, db.NoRowsAffected, errors.New(errors.InvalidParameter, op, "missing embedded CredentialStore")
	}
	if cs.PublicId == "" {
		return nil, db.NoRowsAffected, errors.New(errors.InvalidPublicId, op, "missing public id")
	}
	if version == 0 {
		return nil, db.NoRowsAffected, errors.New(errors.InvalidParameter, op, "missing version")
	}
	if cs.ScopeId == "" {
		return nil, db.NoRowsAffected, errors.New(errors.InvalidParameter, op, "missing scope id")
	}
	cs = cs.clone()

	var updateToken, updateClientCert, deleteClientCert bool
	var clientCertPlaceholder []byte
	for _, f := range fieldMaskPaths {
		switch {
		case strings.EqualFold("Name", f):
		case strings.EqualFold("Description", f):
		case strings.EqualFold("Namespace", f):
		case strings.EqualFold("TlsServerName", f):
		case strings.EqualFold("TlsSkipVerify", f):
		case strings.EqualFold("CaCert", f):
		case strings.EqualFold("VaultAddress", f):
		case strings.EqualFold("Token", f):
			if len(cs.inputToken) != 0 {
				updateToken = true
			}
		case strings.EqualFold("ClientCertificate", f):
			if cs.clientCert != nil &&
				len(cs.clientCert.Certificate) != 0 &&
				len(cs.clientCert.CertificateKey) != 0 {
				clientCertPlaceholder = cs.clientCert.Certificate
				updateClientCert = true
			} else {
				deleteClientCert = true
			}
		default:
			return nil, db.NoRowsAffected, errors.New(errors.InvalidFieldMask, op, f)
		}
	}
	var dbMask, nullFields []string
	dbMask, nullFields = dbcommon.BuildUpdatePaths(
		map[string]interface{}{
			"Name":              cs.Name,
			"Description":       cs.Description,
			"Namespace":         cs.Namespace,
			"TlsServerName":     cs.TlsServerName,
			"TlsSkipVerify":     cs.TlsSkipVerify,
			"CaCert":            cs.CaCert,
			"VaultAddress":      cs.VaultAddress,
			"Token":             cs.inputToken,
			"ClientCertificate": clientCertPlaceholder,
		},
		fieldMaskPaths,
		[]string{
			"TlsSkipVerify",
		},
	)
	if len(dbMask) == 0 && len(nullFields) == 0 {
		return nil, db.NoRowsAffected, errors.New(errors.EmptyFieldMask, op, "missing field mask")
	}
	var filteredDbMask, filteredNullFields []string
	for _, f := range dbMask {
		switch {
		case strings.EqualFold("Token", f):
		case strings.EqualFold("ClientCertificate", f):
		default:
			filteredDbMask = append(filteredDbMask, f)
		}
	}
	for _, f := range nullFields {
		switch {
		case strings.EqualFold("Token", f):
		case strings.EqualFold("ClientCertificate", f):
		default:
			filteredNullFields = append(filteredNullFields, f)
		}
	}

	oplogWrapper, err := r.kms.GetWrapper(ctx, cs.ScopeId, kms.KeyPurposeOplog)
	if err != nil {
		return nil, db.NoRowsAffected,
			errors.Wrap(err, op, errors.WithMsg("unable to get oplog wrapper"))
	}
	databaseWrapper, err := r.kms.GetWrapper(ctx, cs.ScopeId, kms.KeyPurposeDatabase)
	if err != nil {
		return nil, db.NoRowsAffected,
			errors.Wrap(err, op, errors.WithMsg("unable to get database wrapper"))
	}

	var token *Token
	if updateToken {
		ps, err := r.lookupPrivateStore(ctx, cs.GetPublicId())
		if err != nil {
			return nil, db.NoRowsAffected, errors.Wrap(err, op, errors.WithMsg("unable to credential store"))
		}

		client, err := ps.client()
		if err != nil {
			return nil, db.NoRowsAffected, errors.Wrap(err, op)
		}
		client.swapToken(string(cs.inputToken))

		tokenLookup, err := client.lookupToken()
		if err != nil {
			return nil, db.NoRowsAffected, errors.Wrap(err, op, errors.WithMsg("unable to lookup vault token"))
		}
		if err := validateTokenLookup(op, tokenLookup); err != nil {
			return nil, db.NoRowsAffected, err
		}

		renewedToken, err := client.renewToken()
		if err != nil {
			return nil, db.NoRowsAffected, errors.Wrap(err, op, errors.WithMsg("unable to renew vault token"))
		}

		tokenExpires, err := renewedToken.TokenTTL()
		if err != nil {
			return nil, db.NoRowsAffected, errors.Wrap(err, op, errors.WithMsg("unable to get vault token expiration"))
		}

		accessor, err := renewedToken.TokenAccessor()
		if err != nil {
			return nil, db.NoRowsAffected, errors.Wrap(err, op, errors.WithMsg("unable to get vault token accessor"))
		}

		token, err = newToken(cs.GetPublicId(), cs.inputToken, []byte(accessor), tokenExpires)
		if err != nil {
			return nil, db.NoRowsAffected, err
		}

		// encrypt token
		if err := token.encrypt(ctx, databaseWrapper); err != nil {
			return nil, db.NoRowsAffected, errors.Wrap(err, op)
		}
	}

	var clientCert *ClientCertificate
	switch {
	case updateClientCert:
		cs.clientCert.StoreId = cs.GetPublicId()
		if err := cs.clientCert.encrypt(ctx, databaseWrapper); err != nil {
			return nil, db.NoRowsAffected, errors.Wrap(err, op)
		}
		clientCert = cs.clientCert
	case deleteClientCert:
		clientCert = allocClientCertificate()
		clientCert.StoreId = cs.GetPublicId()
	}

	var rowsUpdated int
	var returnedToken *Token
	var returnedClientCert *ClientCertificate
	var returnedCredentialStore *CredentialStore
	_, err = r.writer.DoTx(ctx, db.StdRetryCnt, db.ExpBackoff{},
		func(reader db.Reader, w db.Writer) error {
			msgs := make([]*oplog.Message, 0, 3)
			ticket, err := w.GetTicket(cs)
			if err != nil {
				return errors.Wrap(err, op, errors.WithMsg("unable to get ticket"))
			}

			returnedCredentialStore = cs.clone()
			var csOplogMsg oplog.Message

			switch {
			case len(filteredDbMask) == 0 && len(filteredNullFields) == 0:
				// the credential store's fields are not being updated,
				// just it's token or client certificate, so we need to
				// just update the credential store's version.
				returnedCredentialStore.Version = version + 1
				rowsUpdated, err = w.Update(ctx, returnedCredentialStore, []string{"Version"}, nil, db.NewOplogMsg(&csOplogMsg), db.WithVersion(&version))
				if err != nil {
					return errors.Wrap(err, op, errors.WithMsg("unable to update credential store version"))
				}
				if rowsUpdated != 1 {
					return errors.New(errors.MultipleRecords, op, fmt.Sprintf("updated credential store version and %d rows updated", rowsUpdated))
				}
			default:
				rowsUpdated, err = w.Update(ctx, returnedCredentialStore, filteredDbMask, filteredNullFields, db.NewOplogMsg(&csOplogMsg), db.WithVersion(&version))
				if err != nil {
					return errors.Wrap(err, op, errors.WithMsg("unable to update credential store"))
				}
				if rowsUpdated != 1 {
					return errors.New(errors.MultipleRecords, op, fmt.Sprintf("updated credential store and %d rows updated", rowsUpdated))
				}
			}
			msgs = append(msgs, &csOplogMsg)

			if updateToken {
				returnedToken = token.clone()
				query, values := returnedToken.insertQuery()
				rows, err := w.Exec(ctx, query, values)
				if err != nil {
					return errors.Wrap(err, op)
				}
				if rows > 1 {
					return errors.New(errors.MultipleRecords, op, "more than 1 token would have been created")
				}
				msgs = append(msgs, returnedToken.oplogMessage(db.CreateOp))

				returnedCredentialStore.inputToken = nil
				returnedToken.Token.Token = nil
				returnedToken.Token.CtToken = nil
				returnedCredentialStore.outputToken = returnedToken
			}

			switch {
			case deleteClientCert:
				returnedClientCert = clientCert.clone()
				query, values := returnedClientCert.deleteQuery()
				rows, err := w.Exec(ctx, query, values)
				if err != nil {
					return errors.Wrap(err, op, errors.WithMsg("unable to delete client certificate"))
				}
				if rows > 1 {
					return errors.New(errors.MultipleRecords, op, "more than 1 client certificate would have been deleted")
				}
				msgs = append(msgs, returnedClientCert.oplogMessage(db.DeleteOp))
			case updateClientCert:
				returnedClientCert = clientCert.clone()
				query, values := returnedClientCert.insertQuery()
				rows, err := w.Exec(ctx, query, values)
				if err != nil {
					return errors.Wrap(err, op, errors.WithMsg("unable to update client certificate"))
				}
				if rows > 1 {
					return errors.New(errors.MultipleRecords, op, "more than 1 client certificate would have been upserted")
				}
				returnedClientCert.CertificateKey = nil
				returnedClientCert.CtCertificateKey = nil
				returnedCredentialStore.clientCert = returnedClientCert
				msgs = append(msgs, returnedClientCert.oplogMessage(db.CreateOp))
			}

			publicId := cs.PublicId
			agg := allocCredentialStoreAggPublic()
			agg.PublicId = publicId
			if err := reader.LookupByPublicId(ctx, agg); err != nil {
				return errors.Wrap(err, op, errors.WithMsg(fmt.Sprintf("unable to lookup credential store: %s", publicId)))
			}
			returnedCredentialStore = agg.toCredentialStore()

			metadata := cs.oplog(oplog.OpType_OP_TYPE_UPDATE)
			if err := w.WriteOplogEntryWith(ctx, oplogWrapper, ticket, metadata, msgs); err != nil {
				return errors.Wrap(err, op, errors.WithMsg("unable to write oplog"))
			}
			return err
		},
	)

	if err != nil {
		if errors.IsUniqueError(err) {
			return nil, db.NoRowsAffected, errors.New(errors.NotUnique, op,
				fmt.Sprintf("name %s already exists: %s", cs.Name, cs.PublicId))
		}
		return nil, db.NoRowsAffected, errors.Wrap(err, op, errors.WithMsg(cs.PublicId))
	}

	return returnedCredentialStore, rowsUpdated, nil
}

// ListCredentialStores returns a slice of CredentialStores for the
// scopeIds. WithLimit is the only option supported.
func (r *Repository) ListCredentialStores(ctx context.Context, scopeIds []string, opt ...Option) ([]*CredentialStore, error) {
	const op = "vault.(Repository).ListCredentialStores"
	if len(scopeIds) == 0 {
		return nil, errors.New(errors.InvalidParameter, op, "no scopeIds")
	}
	opts := getOpts(opt...)
	limit := r.defaultLimit
	if opts.withLimit != 0 {
		// non-zero signals an override of the default limit for the repo.
		limit = opts.withLimit
	}
	var credentialStores []*credentialStoreAggPublic
	err := r.reader.SearchWhere(ctx, &credentialStores, "scope_id in (?)", []interface{}{scopeIds}, db.WithLimit(limit))
	if err != nil {
		return nil, errors.Wrap(err, op)
	}
	var out []*CredentialStore
	for _, ca := range credentialStores {
		out = append(out, ca.toCredentialStore())
	}
	return out, nil
}

// DeleteCredentialStore deletes publicId from the repository and returns
// the number of records deleted. All options are ignored.
func (r *Repository) DeleteCredentialStore(ctx context.Context, publicId string, _ ...Option) (int, error) {
	const op = "vault.(Repository).DeleteCredentialStore"
	if publicId == "" {
		return db.NoRowsAffected, errors.New(errors.InvalidParameter, op, "no public id")
	}

	cs := allocCredentialStore()
	cs.PublicId = publicId
	if err := r.reader.LookupByPublicId(ctx, cs); err != nil {
		if errors.IsNotFoundError(err) {
			return db.NoRowsAffected, nil
		}
		return db.NoRowsAffected, errors.Wrap(err, op, errors.WithMsg(fmt.Sprintf("failed for %s", publicId)))
	}
	if cs.ScopeId == "" {
		return db.NoRowsAffected, errors.New(errors.InvalidParameter, op, "no scope id")
	}

	oplogWrapper, err := r.kms.GetWrapper(ctx, cs.ScopeId, kms.KeyPurposeOplog)
	if err != nil {
		return db.NoRowsAffected, errors.Wrap(err, op, errors.WithMsg("unable to get oplog wrapper"))
	}

	var rowsDeleted int
	_, err = r.writer.DoTx(
		ctx, db.StdRetryCnt, db.ExpBackoff{},
		func(_ db.Reader, w db.Writer) (err error) {
			dcs := cs.clone()
			rowsDeleted, err = w.Delete(ctx, dcs, db.WithOplog(oplogWrapper, cs.oplog(oplog.OpType_OP_TYPE_DELETE)))
			if err == nil && rowsDeleted > 1 {
				return errors.New(errors.MultipleRecords, op, "more than 1 CredentialStore would have been deleted")
			}
			return err
		},
	)

	if err != nil {
		return db.NoRowsAffected, errors.Wrap(err, op, errors.WithMsg(fmt.Sprintf("delete failed for %s", cs.PublicId)))
	}

	return rowsDeleted, nil
}<|MERGE_RESOLUTION|>--- conflicted
+++ resolved
@@ -409,18 +409,11 @@
 	}
 	if ps.ClientCert != nil {
 		cert := allocClientCertificate()
-<<<<<<< HEAD
 		cert.StoreId = ps.StoreId
 		cert.Certificate = ps.ClientCert
 		cert.CtCertificateKey = ps.CtClientKey
+		cert.CertificateKeyHmac = ps.ClientKeyHmac
 		cert.KeyId = ps.ClientKeyId
-=======
-		cert.StoreId = pcs.StoreId
-		cert.Certificate = pcs.ClientCert
-		cert.CtCertificateKey = pcs.CtClientKey
-		cert.CertificateKeyHmac = pcs.ClientKeyHmac
-		cert.KeyId = pcs.ClientKeyId
->>>>>>> b570f7df
 		cs.privateClientCert = cert
 	}
 	return cs
