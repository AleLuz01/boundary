package iam

import (
	"context"
	"reflect"
	"testing"
	"time"

	wrapping "github.com/hashicorp/go-kms-wrapping"
	"github.com/hashicorp/go-uuid"
	"github.com/hashicorp/watchtower/internal/db"
	"github.com/hashicorp/watchtower/internal/oplog"
	"github.com/hashicorp/watchtower/internal/oplog/store"
	"github.com/stretchr/testify/assert"
	"google.golang.org/protobuf/proto"
)

func TestNewRepository(t *testing.T) {
	t.Parallel()
	cleanup, conn, _ := db.TestSetup(t, "postgres")
	defer func() {
		if err := cleanup(); err != nil {
			t.Error(err)
		}
	}()
	assert := assert.New(t)
	defer conn.Close()

	rw := db.New(conn)
	wrapper := db.TestWrapper(t)
	type args struct {
		r       db.Reader
		w       db.Writer
		wrapper wrapping.Wrapper
	}
	tests := []struct {
		name          string
		args          args
		want          *Repository
		wantErr       bool
		wantErrString string
	}{
		{
			name: "valid",
			args: args{
				r:       rw,
				w:       rw,
				wrapper: wrapper,
			},
			want: &Repository{
				reader:  rw,
				writer:  rw,
				wrapper: wrapper,
			},
			wantErr: false,
		},
		{
			name: "nil-wrapper",
			args: args{
				r:       rw,
				w:       rw,
				wrapper: nil,
			},
			want:          nil,
			wantErr:       true,
			wantErrString: "error creating db repository with nil wrapper",
		},
		{
			name: "nil-writer",
			args: args{
				r:       rw,
				w:       nil,
				wrapper: wrapper,
			},
			want:          nil,
			wantErr:       true,
			wantErrString: "error creating db repository with nil writer",
		},
		{
			name: "nil-reader",
			args: args{
				r:       nil,
				w:       rw,
				wrapper: wrapper,
			},
			want:          nil,
			wantErr:       true,
			wantErrString: "error creating db repository with nil reader",
		},
	}
	for _, tt := range tests {
		t.Run(tt.name, func(t *testing.T) {
			got, err := NewRepository(tt.args.r, tt.args.w, tt.args.wrapper)
			if (err != nil) != tt.wantErr {
				t.Errorf("NewRepository() error = %v, wantErr %v", err, tt.wantErr)
				return
			}
			if !reflect.DeepEqual(got, tt.want) {
				t.Errorf("NewRepository() = %v, want %v", got, tt.want)
			}
			if err != nil {
				assert.Equal(err.Error(), tt.wantErrString)
			}
		})
	}
}
func Test_Repository_create(t *testing.T) {
	t.Parallel()
	cleanup, conn, _ := db.TestSetup(t, "postgres")
	defer func() {
		if err := cleanup(); err != nil {
			t.Error(err)
		}
	}()
	assert := assert.New(t)
	defer conn.Close()

	t.Run("valid-scope", func(t *testing.T) {
		rw := db.New(conn)
		wrapper := db.TestWrapper(t)
		repo, err := NewRepository(rw, rw, wrapper)
		assert.NoError(err)
		id, err := uuid.GenerateUUID()
		assert.NoError(err)

		s, err := NewOrganization(WithName("fname-" + id))
		assert.NoError(err)
		retScope, err := repo.create(context.Background(), s)
		assert.NoError(err)
<<<<<<< HEAD
		assert.True(retScope != nil)
		assert.True(retScope.GetPublicId() != "")
=======
		assert.NotNil(retScope)
		assert.NotEmpty(retScope.GetPublicId())
>>>>>>> 980a55a4
		assert.Equal(retScope.GetName(), "fname-"+id)

		foundScope, err := repo.LookupScope(context.Background(), s.PublicId)
		assert.NoError(err)
<<<<<<< HEAD
		assert.Equal(foundScope.GetPublicId(), retScope.GetPublicId())
=======
		assert.True(proto.Equal(foundScope, retScope.(*Scope)))
>>>>>>> 980a55a4

		var metadata store.Metadata
		err = conn.Where("key = ? and value = ?", "resource-public-id", s.PublicId).First(&metadata).Error
		assert.NoError(err)

		var foundEntry oplog.Entry
		err = conn.Where("id = ?", metadata.EntryId).First(&foundEntry).Error
		assert.NoError(err)
	})
	t.Run("nil-resource", func(t *testing.T) {
		rw := db.New(conn)
		wrapper := db.TestWrapper(t)
		repo, err := NewRepository(rw, rw, wrapper)
		assert.NoError(err)
		resource, err := repo.create(context.Background(), nil)
		assert.NotNil(err)
		assert.Nil(resource)
		assert.Equal(err.Error(), "error creating resource that is nil")
	})
}

func Test_Repository_update(t *testing.T) {
	t.Parallel()
	cleanup, conn, _ := db.TestSetup(t, "postgres")
	defer func() {
		if err := cleanup(); err != nil {
			t.Error(err)
		}
	}()
	assert := assert.New(t)
	defer conn.Close()

	t.Run("valid-scope", func(t *testing.T) {
		rw := db.New(conn)
		wrapper := db.TestWrapper(t)
		repo, err := NewRepository(rw, rw, wrapper)
		assert.NoError(err)
		id, err := uuid.GenerateUUID()
		assert.NoError(err)

		s, err := NewOrganization()
		assert.NoError(err)
		retScope, err := repo.create(context.Background(), s)
		assert.NoError(err)
<<<<<<< HEAD
		assert.True(retScope != nil)
		assert.True(retScope.GetPublicId() != "")
		assert.Equal(retScope.GetName(), "")
=======
		assert.NotNil(retScope)
		assert.NotEmpty(retScope.GetPublicId())
		assert.Empty(retScope.GetName())
>>>>>>> 980a55a4

		retScope.(*Scope).Name = "fname-" + id
		retScope, updatedRows, err := repo.update(context.Background(), retScope, []string{"Name"})
		assert.NoError(err)
<<<<<<< HEAD
		assert.True(retScope != nil)
=======
		assert.NotNil(retScope)
>>>>>>> 980a55a4
		assert.Equal(1, updatedRows)
		assert.Equal(retScope.GetName(), "fname-"+id)

		foundScope, err := repo.LookupScope(context.Background(), s.PublicId)
		assert.NoError(err)
		assert.Equal(foundScope.GetPublicId(), retScope.GetPublicId())

		var metadata store.Metadata
		err = conn.Where("key = ? and value = ?", "resource-public-id", s.PublicId).First(&metadata).Error
		assert.NoError(err)

		var foundEntry oplog.Entry
		err = conn.Where("id = ?", metadata.EntryId).First(&foundEntry).Error
		assert.NoError(err)
	})
	t.Run("nil-resource", func(t *testing.T) {
		rw := db.New(conn)
		wrapper := db.TestWrapper(t)
		repo, err := NewRepository(rw, rw, wrapper)
		assert.NoError(err)
		resource, updatedRows, err := repo.update(context.Background(), nil, nil)
		assert.NotNil(err)
		assert.Nil(resource)
		assert.Equal(0, updatedRows)
		assert.Equal(err.Error(), "error updating resource that is nil")
	})
}

<<<<<<< HEAD
func Test_dbRepository_delete(t *testing.T) {
	// t.Parallel()
	cleanup, conn, _ := db.TestSetup(t, "postgres")
	defer cleanup()
=======
func Test_Repository_delete(t *testing.T) {
	t.Parallel()
	cleanup, conn, _ := db.TestSetup(t, "postgres")
	defer func() {
		if err := cleanup(); err != nil {
			t.Error(err)
		}
	}()
>>>>>>> 980a55a4
	assert := assert.New(t)
	defer conn.Close()

	t.Run("valid-org", func(t *testing.T) {
		rw := db.New(conn)
		wrapper := db.TestWrapper(t)
		repo, err := NewRepository(rw, rw, wrapper)
<<<<<<< HEAD

		s, err := NewOrganization()
		retScope, err := repo.create(context.Background(), s)
		assert.NoError(err)
		assert.True(retScope != nil)
		assert.True(retScope.GetPublicId() != "")
=======
		assert.NoError(err)

		s, err := NewOrganization()
		assert.NoError(err)
		retScope, err := repo.create(context.Background(), s)
		assert.NoError(err)
		assert.NotNil(retScope)
		assert.NotEmpty(retScope.GetPublicId())
>>>>>>> 980a55a4
		assert.Equal(retScope.GetName(), "")

		rowsDeleted, err := repo.delete(context.Background(), s)
		assert.NoError(err)
		assert.Equal(1, rowsDeleted)

<<<<<<< HEAD
		err = db.TestVerifyOplog(rw, s.PublicId, db.WithOperation(oplog.OpType_OP_TYPE_DELETE), db.WithCreateNotBefore(5*time.Second))
=======
		err = db.TestVerifyOplog(t, rw, s.PublicId, db.WithOperation(oplog.OpType_OP_TYPE_DELETE), db.WithCreateNotBefore(5*time.Second))
>>>>>>> 980a55a4
		assert.NoError(err)
	})
	t.Run("nil-resource", func(t *testing.T) {
		rw := db.New(conn)
		wrapper := db.TestWrapper(t)
		repo, err := NewRepository(rw, rw, wrapper)
<<<<<<< HEAD
		deletedRows, err := repo.delete(context.Background(), nil, nil)
		assert.True(err != nil)
=======
		assert.NoError(err)
		deletedRows, err := repo.delete(context.Background(), nil, nil)
		assert.NotNil(err)
>>>>>>> 980a55a4
		assert.Equal(0, deletedRows)
		assert.Equal(err.Error(), "error deleting resource that is nil")
	})
}<|MERGE_RESOLUTION|>--- conflicted
+++ resolved
@@ -127,22 +127,13 @@
 		assert.NoError(err)
 		retScope, err := repo.create(context.Background(), s)
 		assert.NoError(err)
-<<<<<<< HEAD
-		assert.True(retScope != nil)
-		assert.True(retScope.GetPublicId() != "")
-=======
 		assert.NotNil(retScope)
 		assert.NotEmpty(retScope.GetPublicId())
->>>>>>> 980a55a4
 		assert.Equal(retScope.GetName(), "fname-"+id)
 
 		foundScope, err := repo.LookupScope(context.Background(), s.PublicId)
 		assert.NoError(err)
-<<<<<<< HEAD
-		assert.Equal(foundScope.GetPublicId(), retScope.GetPublicId())
-=======
 		assert.True(proto.Equal(foundScope, retScope.(*Scope)))
->>>>>>> 980a55a4
 
 		var metadata store.Metadata
 		err = conn.Where("key = ? and value = ?", "resource-public-id", s.PublicId).First(&metadata).Error
@@ -187,24 +178,14 @@
 		assert.NoError(err)
 		retScope, err := repo.create(context.Background(), s)
 		assert.NoError(err)
-<<<<<<< HEAD
-		assert.True(retScope != nil)
-		assert.True(retScope.GetPublicId() != "")
-		assert.Equal(retScope.GetName(), "")
-=======
 		assert.NotNil(retScope)
 		assert.NotEmpty(retScope.GetPublicId())
 		assert.Empty(retScope.GetName())
->>>>>>> 980a55a4
 
 		retScope.(*Scope).Name = "fname-" + id
 		retScope, updatedRows, err := repo.update(context.Background(), retScope, []string{"Name"})
 		assert.NoError(err)
-<<<<<<< HEAD
-		assert.True(retScope != nil)
-=======
-		assert.NotNil(retScope)
->>>>>>> 980a55a4
+		assert.NotNil(retScope)
 		assert.Equal(1, updatedRows)
 		assert.Equal(retScope.GetName(), "fname-"+id)
 
@@ -233,12 +214,6 @@
 	})
 }
 
-<<<<<<< HEAD
-func Test_dbRepository_delete(t *testing.T) {
-	// t.Parallel()
-	cleanup, conn, _ := db.TestSetup(t, "postgres")
-	defer cleanup()
-=======
 func Test_Repository_delete(t *testing.T) {
 	t.Parallel()
 	cleanup, conn, _ := db.TestSetup(t, "postgres")
@@ -247,7 +222,6 @@
 			t.Error(err)
 		}
 	}()
->>>>>>> 980a55a4
 	assert := assert.New(t)
 	defer conn.Close()
 
@@ -255,48 +229,30 @@
 		rw := db.New(conn)
 		wrapper := db.TestWrapper(t)
 		repo, err := NewRepository(rw, rw, wrapper)
-<<<<<<< HEAD
+		assert.NoError(err)
 
 		s, err := NewOrganization()
+		assert.NoError(err)
 		retScope, err := repo.create(context.Background(), s)
 		assert.NoError(err)
-		assert.True(retScope != nil)
-		assert.True(retScope.GetPublicId() != "")
-=======
-		assert.NoError(err)
-
-		s, err := NewOrganization()
-		assert.NoError(err)
-		retScope, err := repo.create(context.Background(), s)
-		assert.NoError(err)
 		assert.NotNil(retScope)
 		assert.NotEmpty(retScope.GetPublicId())
->>>>>>> 980a55a4
 		assert.Equal(retScope.GetName(), "")
 
 		rowsDeleted, err := repo.delete(context.Background(), s)
 		assert.NoError(err)
 		assert.Equal(1, rowsDeleted)
 
-<<<<<<< HEAD
-		err = db.TestVerifyOplog(rw, s.PublicId, db.WithOperation(oplog.OpType_OP_TYPE_DELETE), db.WithCreateNotBefore(5*time.Second))
-=======
 		err = db.TestVerifyOplog(t, rw, s.PublicId, db.WithOperation(oplog.OpType_OP_TYPE_DELETE), db.WithCreateNotBefore(5*time.Second))
->>>>>>> 980a55a4
 		assert.NoError(err)
 	})
 	t.Run("nil-resource", func(t *testing.T) {
 		rw := db.New(conn)
 		wrapper := db.TestWrapper(t)
 		repo, err := NewRepository(rw, rw, wrapper)
-<<<<<<< HEAD
-		deletedRows, err := repo.delete(context.Background(), nil, nil)
-		assert.True(err != nil)
-=======
 		assert.NoError(err)
 		deletedRows, err := repo.delete(context.Background(), nil, nil)
 		assert.NotNil(err)
->>>>>>> 980a55a4
 		assert.Equal(0, deletedRows)
 		assert.Equal(err.Error(), "error deleting resource that is nil")
 	})
