package db

import (
	"context"
	"database/sql"
	"errors"
	"fmt"
	"reflect"
	"strings"
	"time"

	wrapping "github.com/hashicorp/go-kms-wrapping"
	"github.com/hashicorp/watchtower/internal/db/common"
	"github.com/hashicorp/watchtower/internal/oplog"
	"github.com/hashicorp/watchtower/internal/oplog/store"
	"github.com/jinzhu/gorm"
	"google.golang.org/protobuf/proto"
)

const (
	NoRowsAffected = 0

	// DefaultLimit is the default for results for watchtower
	DefaultLimit = 10000
)

// Reader interface defines lookups/searching for resources
type Reader interface {
	// LookupByName will lookup resource by its friendly name which must be unique
	LookupByName(ctx context.Context, resource ResourceNamer, opt ...Option) error

	// LookupById will lookup a resource by its primary key id, which must be
	// unique. The resourceWithIder must implement either ResourcePublicIder or
	// ResourcePrivateIder interface.
	LookupById(ctx context.Context, resourceWithIder interface{}, opt ...Option) error

	// LookupByPublicId will lookup resource by its public_id which must be unique.
	LookupByPublicId(ctx context.Context, resource ResourcePublicIder, opt ...Option) error

	// LookupWhere will lookup and return the first resource using a where clause with parameters
	LookupWhere(ctx context.Context, resource interface{}, where string, args ...interface{}) error

	// SearchWhere will search for all the resources it can find using a where
	// clause with parameters. Supports the WithLimit option.  If
	// WithLimit < 0, then unlimited results are returned.  If WithLimit == 0, then
	// default limits are used for results.
	SearchWhere(ctx context.Context, resources interface{}, where string, args []interface{}, opt ...Option) error

	// ScanRows will scan sql rows into the interface provided
	ScanRows(rows *sql.Rows, result interface{}) error

	// DB returns the sql.DB
	DB() (*sql.DB, error)
}

// Writer interface defines create, update and retryable transaction handlers
type Writer interface {
	// DoTx will wrap the TxHandler in a retryable transaction
	DoTx(ctx context.Context, retries uint, backOff Backoff, Handler TxHandler) (RetryInfo, error)

	// Update an object in the db, fieldMask is required and provides
	// field_mask.proto paths for fields that should be updated. The i interface
	// parameter is the type the caller wants to update in the db and its
	// fields are set to the update values. setToNullPaths is optional and
	// provides field_mask.proto paths for the fields that should be set to
	// null.  fieldMaskPaths and setToNullPaths must not intersect. The caller
	// is responsible for the transaction life cycle of the writer and if an
	// error is returned the caller must decide what to do with the transaction,
	// which almost always should be to rollback.  Update returns the number of
	// rows updated or an error. Supported options: WithOplog.
	Update(ctx context.Context, i interface{}, fieldMaskPaths []string, setToNullPaths []string, opt ...Option) (int, error)

	// Create an object in the db with options: WithOplog
	// the caller is responsible for the transaction life cycle of the writer
	// and if an error is returned the caller must decide what to do with
	// the transaction, which almost always should be to rollback.
	Create(ctx context.Context, i interface{}, opt ...Option) error

	// Delete an object in the db with options: WithOplog
	// the caller is responsible for the transaction life cycle of the writer
	// and if an error is returned the caller must decide what to do with
	// the transaction, which almost always should be to rollback. Delete
	// returns the number of rows deleted or an error.
	Delete(ctx context.Context, i interface{}, opt ...Option) (int, error)

	// DB returns the sql.DB
	DB() (*sql.DB, error)

	// GetTicket returns an oplog ticket for the aggregate root of "i" which can
	// be used to WriteOplogEntryWith for that aggregate root.
	GetTicket(i interface{}) (*store.Ticket, error)

	// WriteOplogEntryWith will write an oplog entry with the msgs provided for
	// the ticket's aggregateName. No options are currently supported.
	WriteOplogEntryWith(
		ctx context.Context,
		wrapper wrapping.Wrapper,
		ticket *store.Ticket,
		metadata oplog.Metadata,
		msgs []*oplog.Message,
		opt ...Option,
	) error
}

const (
	StdRetryCnt = 20
)

// RetryInfo provides information on the retries of a transaction
type RetryInfo struct {
	Retries int
	Backoff time.Duration
}

// TxHandler defines a handler for a func that writes a transaction for use with DoTx
type TxHandler func(Reader, Writer) error

// ResourcePublicIder defines an interface that LookupByPublicId() can use to
// get the resource's public id.
type ResourcePublicIder interface {
	GetPublicId() string
}

// ResourcePrivateIder defines an interface that LookupById() can use to get the
// resource's private id.
type ResourcePrivateIder interface {
	GetPrivateId() string
}

// ResourceNamer defines an interface that LookupByName() can use to get the resource's friendly name
type ResourceNamer interface {
	GetName() string
}

type OpType int

const (
	UnknownOp OpType = 0
	CreateOp  OpType = 1
	UpdateOp  OpType = 2
	DeleteOp  OpType = 3
)

// VetForWriter provides an interface that Create and Update can use to vet the
// resource before before writing it to the db.  For optType == UpdateOp,
// options WithFieldMaskPath and WithNullPaths are supported.  For optType ==
// CreateOp, no options are supported
type VetForWriter interface {
	VetForWrite(ctx context.Context, r Reader, opType OpType, opt ...Option) error
}

// Db uses a gorm DB connection for read/write
type Db struct {
	underlying *gorm.DB
}

// ensure that Db implements the interfaces of: Reader and Writer
var _ Reader = (*Db)(nil)
var _ Writer = (*Db)(nil)

func New(underlying *gorm.DB) *Db {
	return &Db{underlying: underlying}
}

// DB returns the sql.DB
func (rw *Db) DB() (*sql.DB, error) {
	if rw.underlying == nil {
		return nil, fmt.Errorf("missing underlying db: %w", ErrNilParameter)
	}
	return rw.underlying.DB(), nil
}

// Scan rows will scan the rows into the interface
func (rw *Db) ScanRows(rows *sql.Rows, result interface{}) error {
	if rw.underlying == nil {
		return fmt.Errorf("scan rows: missing underlying db %w", ErrNilParameter)
	}
	if isNil(result) {
		return fmt.Errorf("scan rows: result is missing %w", ErrNilParameter)
	}
	return rw.underlying.ScanRows(rows, result)
}

func (rw *Db) lookupAfterWrite(ctx context.Context, i interface{}, opt ...Option) error {
	opts := GetOpts(opt...)
	withLookup := opts.withLookup

	if !withLookup {
		return nil
	}
	if _, ok := i.(ResourcePublicIder); ok {
		if err := rw.LookupByPublicId(ctx, i.(ResourcePublicIder), opt...); err != nil {
			return fmt.Errorf("lookup after write: failed %w", err)
		}
		return nil
	}
	return errors.New("not a resource with an id")
}

// Create an object in the db with options: WithOplog, NewOplogMsg and
// WithLookup.  WithOplog will write an oplog entry for the create.
// NewOplogMsg will return in-memory oplog message.  WithOplog and NewOplogMsg
// cannot be used together.  WithLookup with to force a lookup after create.
func (rw *Db) Create(ctx context.Context, i interface{}, opt ...Option) error {
	if rw.underlying == nil {
		return fmt.Errorf("create: missing underlying db %w", ErrNilParameter)
	}
	if isNil(i) {
		return fmt.Errorf("create: interface is missing %w", ErrNilParameter)
	}
	opts := GetOpts(opt...)
	withOplog := opts.withOplog
	if withOplog && opts.newOplogMsg != nil {
		return fmt.Errorf("create: both WithOplog and NewOplogMsg options have been specified: %w", ErrInvalidParameter)
	}
	if withOplog {
		// let's validate oplog options before we start writing to the database
		_, err := validateOplogArgs(i, opts)
		if err != nil {
			return fmt.Errorf("create: oplog validation failed %w", err)
		}
	}
	// these fields should be nil, since they are not writeable and we want the
	// db to manage them
	setFieldsToNil(i, []string{"CreateTime", "UpdateTime"})

	if vetter, ok := i.(VetForWriter); ok {
		if err := vetter.VetForWrite(ctx, rw, CreateOp); err != nil {
			return fmt.Errorf("create: vet for write failed %w", err)
		}
	}
	var ticket *store.Ticket
	if withOplog {
		var err error
		ticket, err = rw.GetTicket(i)
		if err != nil {
			return fmt.Errorf("create: unable to get ticket: %w", err)
		}
	}
	if err := rw.underlying.Create(i).Error; err != nil {
		return fmt.Errorf("create: failed %w", err)
	}
	if withOplog {
		if err := rw.addOplog(ctx, CreateOp, opts, ticket, i); err != nil {
			return err
		}
	}
	if opts.newOplogMsg != nil {
		msg, err := rw.newOplogMessage(ctx, CreateOp, i)
		if err != nil {
			return fmt.Errorf("create: returning oplog failed %w", err)
		}
		*opts.newOplogMsg = *msg
	}
	if err := rw.lookupAfterWrite(ctx, i, opt...); err != nil {
		return fmt.Errorf("create: lookup error %w", err)
	}
	return nil
}

// CreateItems will create multiple items of the same type.
// Supported options: WithOplog.  WithLookup is not a supported option.
func (rw *Db) CreateItems(ctx context.Context, createItems []interface{}, opt ...Option) error {
	if rw.underlying == nil {
<<<<<<< HEAD
		return fmt.Errorf("create items: missing underlying db %w", ErrNilParameter)
	}
	if isNil(createItems) {
		return fmt.Errorf("create items: interfaces is missing %w", ErrNilParameter)
	}
	if len(createItems) == 0 {
		return fmt.Errorf("create items: no interfaces to create %w", ErrInvalidParameter)
	}
	opts := GetOpts(opt...)
	if opts.withLookup {
		return fmt.Errorf("create items: withLookup not a supported option %w", ErrInvalidParameter)
=======
		return fmt.Errorf("create items: missing underlying db: %w", ErrNilParameter)
	}
	if len(createItems) == 0 {
		return fmt.Errorf("create items: no interfaces to create: %w", ErrInvalidParameter)
	}
	opts := GetOpts(opt...)
	if opts.withLookup {
		return fmt.Errorf("create items: withLookup not a supported option: %w", ErrInvalidParameter)
>>>>>>> 3e314411
	}
	// verify that createItems are all the same type.
	var foundType reflect.Type
	for i, v := range createItems {
		if i == 0 {
			foundType = reflect.TypeOf(v)
		}
		currentType := reflect.TypeOf(v)
		if foundType != currentType {
			return fmt.Errorf("create items: create items contains disparate types. item %d is not a %s: %w", i, foundType.Name(), ErrInvalidParameter)
		}
	}
	var ticket *store.Ticket
	if opts.withOplog {
		_, err := validateOplogArgs(createItems[0], opts)
		if err != nil {
<<<<<<< HEAD
			return fmt.Errorf("create items: oplog validation failed %w", err)
		}
		ticket, err = rw.getTicket(createItems[0])
=======
			return fmt.Errorf("create items: oplog validation failed: %w", err)
		}
		ticket, err = rw.GetTicket(createItems[0])
>>>>>>> 3e314411
		if err != nil {
			return fmt.Errorf("create items: unable to get ticket: %w", err)
		}
	}
	for _, item := range createItems {
		rw.Create(ctx, item)
	}
	if opts.withOplog {
		if err := rw.addOplogForItems(ctx, CreateOp, opts, ticket, createItems); err != nil {
<<<<<<< HEAD
			return fmt.Errorf("create items: unable to add oplog %w", err)
=======
			return fmt.Errorf("create items: unable to add oplog: %w", err)
>>>>>>> 3e314411
		}
	}
	return nil
}

// Update an object in the db, fieldMask is required and provides
// field_mask.proto paths for fields that should be updated. The i interface
// parameter is the type the caller wants to update in the db and its
// fields are set to the update values. setToNullPaths is optional and
// provides field_mask.proto paths for the fields that should be set to
// null.  fieldMaskPaths and setToNullPaths must not intersect. The caller
// is responsible for the transaction life cycle of the writer and if an
// error is returned the caller must decide what to do with the transaction,
// which almost always should be to rollback.  Update returns the number of
// rows updated.
//
// Supported options: WithOplog, NewOplogMsg and WithVersion.
// WithOplog will write an oplog entry for the update. NewOplogMsg
// will return in-memory oplog message.  WithOplog and NewOplogMsg cannot be
// used together.   If WithVersion is used, then the update will include the
// version number in the update where clause, which basically makes the update
// use optimistic locking and the update will only succeed if the existing rows
// version matches the WithVersion option.
func (rw *Db) Update(ctx context.Context, i interface{}, fieldMaskPaths []string, setToNullPaths []string, opt ...Option) (int, error) {
	if rw.underlying == nil {
		return NoRowsAffected, fmt.Errorf("update: missing underlying db %w", ErrNilParameter)
	}
	if isNil(i) {
		return NoRowsAffected, fmt.Errorf("update: interface is missing %w", ErrNilParameter)
	}
	if len(fieldMaskPaths) == 0 && len(setToNullPaths) == 0 {
		return NoRowsAffected, errors.New("update: both fieldMaskPaths and setToNullPaths are missing")
	}
	opts := GetOpts(opt...)
	withOplog := opts.withOplog
	if withOplog && opts.newOplogMsg != nil {
		return NoRowsAffected, fmt.Errorf("update: both WithOplog and NewOplogMsg options have been specified: %w", ErrInvalidParameter)
	}

	// we need to filter out some non-updatable fields (like: CreateTime, etc)
	fieldMaskPaths = filterPaths(fieldMaskPaths)
	setToNullPaths = filterPaths(setToNullPaths)
	if len(fieldMaskPaths) == 0 && len(setToNullPaths) == 0 {
		return NoRowsAffected, fmt.Errorf("update: after filtering non-updated fields, there are no fields left in fieldMaskPaths or setToNullPaths")
	}

	updateFields, err := common.UpdateFields(i, fieldMaskPaths, setToNullPaths)
	if err != nil {
		return NoRowsAffected, fmt.Errorf("update: getting update fields failed: %w", err)
	}
	if len(updateFields) == 0 {
		return NoRowsAffected, fmt.Errorf("update: no fields matched using fieldMaskPaths %s", fieldMaskPaths)
	}

	// This is not a watchtower scope, but rather a gorm Scope:
	// https://godoc.org/github.com/jinzhu/gorm#DB.NewScope
	scope := rw.underlying.NewScope(i)
	if scope.PrimaryKeyZero() {
		return NoRowsAffected, fmt.Errorf("update: primary key is not set")
	}

	for _, f := range scope.PrimaryFields() {
		if contains(fieldMaskPaths, f.Name) {
			return NoRowsAffected, fmt.Errorf("update: not allowed on primary key field %s: %w", f.Name, ErrInvalidFieldMask)
		}
	}

	if withOplog {
		// let's validate oplog options before we start writing to the database
		_, err := validateOplogArgs(i, opts)
		if err != nil {
			return NoRowsAffected, fmt.Errorf("update: oplog validation failed %w", err)
		}
	}
	if vetter, ok := i.(VetForWriter); ok {
		if err := vetter.VetForWrite(ctx, rw, UpdateOp, WithFieldMaskPaths(fieldMaskPaths), WithNullPaths(setToNullPaths)); err != nil {
			return NoRowsAffected, fmt.Errorf("update: vet for write failed %w", err)
		}
	}
	var ticket *store.Ticket
	if withOplog {
		var err error
		ticket, err = rw.GetTicket(i)
		if err != nil {
			return NoRowsAffected, fmt.Errorf("update: unable to get ticket: %w", err)
		}
	}
	var underlying *gorm.DB
	switch {
	case opts.WithVersion > 0:
		if _, ok := scope.FieldByName("version"); !ok {
			return NoRowsAffected, fmt.Errorf("update: %s does not have a version field", scope.TableName())
		}
		underlying = rw.underlying.Model(i).Where("version = ?", opts.WithVersion).Updates(updateFields)
	default:
		underlying = rw.underlying.Model(i).Updates(updateFields)
	}
	if underlying.Error != nil {
		if err == gorm.ErrRecordNotFound {
			return NoRowsAffected, fmt.Errorf("update: failed %w", ErrRecordNotFound)
		}
		return NoRowsAffected, fmt.Errorf("update: failed %w", underlying.Error)
	}
	rowsUpdated := int(underlying.RowsAffected)
	if rowsUpdated > 0 && (withOplog || opts.newOplogMsg != nil) {
		// we don't want to change the inbound slices in opts, so we'll make our
		// own copy to pass to addOplog()
		oplogFieldMasks := make([]string, len(fieldMaskPaths))
		copy(oplogFieldMasks, fieldMaskPaths)
		oplogNullPaths := make([]string, len(setToNullPaths))
		copy(oplogNullPaths, setToNullPaths)
		oplogOpts := Options{
			oplogOpts:          opts.oplogOpts,
			withOplog:          opts.withOplog,
			WithFieldMaskPaths: oplogFieldMasks,
			WithNullPaths:      oplogNullPaths,
		}
		if withOplog {
			if err := rw.addOplog(ctx, UpdateOp, oplogOpts, ticket, i); err != nil {
				return rowsUpdated, fmt.Errorf("update: add oplog failed %w", err)
			}
		}
		if opts.newOplogMsg != nil {
			msg, err := rw.newOplogMessage(ctx, UpdateOp, i, WithFieldMaskPaths(oplogFieldMasks), WithNullPaths(oplogNullPaths))
			if err != nil {
				return rowsUpdated, fmt.Errorf("update: returning oplog failed %w", err)
			}
			*opts.newOplogMsg = *msg
		}
	}
	// we need to force a lookupAfterWrite so the resource returned is correctly initialized
	// from the db
	opt = append(opt, WithLookup(true))
	if err := rw.lookupAfterWrite(ctx, i, opt...); err != nil {
		return NoRowsAffected, fmt.Errorf("update: lookup error %w", err)
	}
	return rowsUpdated, nil
}

// Delete an object in the db with options: WithOplog and NewOplogMsg. WithOplog
// will write an oplog entry for the delete. NewOplogMsg will return in-memory
// oplog message.  WithOplog and NewOplogMsg cannot be used together. Delete
// returns the number of rows deleted and any errors.
func (rw *Db) Delete(ctx context.Context, i interface{}, opt ...Option) (int, error) {
	if rw.underlying == nil {
		return NoRowsAffected, fmt.Errorf("delete: missing underlying db %w", ErrNilParameter)
	}
	if isNil(i) {
		return NoRowsAffected, fmt.Errorf("delete: interface is missing %w", ErrNilParameter)
	}
	opts := GetOpts(opt...)
	withOplog := opts.withOplog
	if withOplog && opts.newOplogMsg != nil {
		return NoRowsAffected, fmt.Errorf("delete: both WithOplog and NewOplogMsg options have been specified: %w", ErrInvalidParameter)
	}
	// This is not a watchtower scope, but rather a gorm Scope:
	// https://godoc.org/github.com/jinzhu/gorm#DB.NewScope
	scope := rw.underlying.NewScope(i)
	if scope.PrimaryKeyZero() {
		return NoRowsAffected, fmt.Errorf("delete: primary key is not set")
	}
	if withOplog {
		_, err := validateOplogArgs(i, opts)
		if err != nil {
			return NoRowsAffected, fmt.Errorf("delete: oplog validation failed %w", err)
		}
	}
	var ticket *store.Ticket
	if withOplog {
		var err error
		ticket, err = rw.GetTicket(i)
		if err != nil {
			return NoRowsAffected, fmt.Errorf("delete: unable to get ticket: %w", err)
		}
	}
	underlying := rw.underlying.Delete(i)
	if underlying.Error != nil {
		return NoRowsAffected, fmt.Errorf("delete: failed %w", underlying.Error)
	}
	rowsDeleted := int(underlying.RowsAffected)
	if rowsDeleted > 0 && (withOplog || opts.newOplogMsg != nil) {
		if withOplog {
			if err := rw.addOplog(ctx, DeleteOp, opts, ticket, i); err != nil {
				return rowsDeleted, fmt.Errorf("delete: add oplog failed %w", err)
			}
		}
		if opts.newOplogMsg != nil {
			msg, err := rw.newOplogMessage(ctx, DeleteOp, i)
			if err != nil {
				return rowsDeleted, fmt.Errorf("delete: returning oplog failed %w", err)
			}
			*opts.newOplogMsg = *msg
		}
	}
	return rowsDeleted, nil
}

// DeleteItems will delete multiple items of the same type.
// Supported options: WithOplog.
func (rw *Db) DeleteItems(ctx context.Context, deleteItems []interface{}, opt ...Option) (int, error) {
	if rw.underlying == nil {
		return NoRowsAffected, fmt.Errorf("delete items: missing underlying db: %w", ErrNilParameter)
	}
	if len(deleteItems) == 0 {
		return NoRowsAffected, fmt.Errorf("delete items: no interfaces to delete: %w", ErrInvalidParameter)
	}
	// verify that createItems are all the same type.
	var foundType reflect.Type
	for i, v := range deleteItems {
		if i == 0 {
			foundType = reflect.TypeOf(v)
		}
		currentType := reflect.TypeOf(v)
		if foundType != currentType {
			return NoRowsAffected, fmt.Errorf("delete items: items contain disparate types.  item %d is not a %s: %w", i, foundType.Name(), ErrInvalidParameter)
		}
	}
	opts := GetOpts(opt...)
	var ticket *store.Ticket
	if opts.withOplog {
		_, err := validateOplogArgs(deleteItems[0], opts)
		if err != nil {
			return NoRowsAffected, fmt.Errorf("delete items: oplog validation failed: %w", err)
		}
		ticket, err = rw.GetTicket(deleteItems[0])
		if err != nil {
			return NoRowsAffected, fmt.Errorf("delete items: unable to get ticket: %w", err)
		}
	}
	rowsDeleted := 0
	for _, item := range deleteItems {
		// calling delete directly on the underlying db, since the writer.Delete
		// doesn't provide capabilities needed here (which is different from the
		// relationship between Create and CreateItems).
		underlying := rw.underlying.Delete(item)
		if underlying.Error != nil {
			return rowsDeleted, fmt.Errorf("delete: failed: %w", underlying.Error)
		}
		rowsDeleted += int(underlying.RowsAffected)
	}
	if opts.withOplog && rowsDeleted > 0 {
		if err := rw.addOplogForItems(ctx, DeleteOp, opts, ticket, deleteItems); err != nil {
			return rowsDeleted, fmt.Errorf("delete items: unable to add oplog: %w", err)
		}
	}
	return rowsDeleted, nil
}

// DeleteItems will deletes multiple items of the same type.
// Supported options: WithOplog.
func (rw *Db) DeleteItems(ctx context.Context, deleteItems []interface{}, opt ...Option) (int, error) {
	if rw.underlying == nil {
		return NoRowsAffected, fmt.Errorf("delete items: missing underlying db %w", ErrNilParameter)
	}
	if isNil(deleteItems) {
		return NoRowsAffected, fmt.Errorf("delete items: interfaces is missing %w", ErrNilParameter)
	}
	if len(deleteItems) == 0 {
		return NoRowsAffected, fmt.Errorf("delete items: no interfaces to delete %w", ErrInvalidParameter)
	}
	// verify that createItems are all the same type.
	var foundType reflect.Type
	for i, v := range deleteItems {
		if i == 0 {
			foundType = reflect.TypeOf(v)
		}
		currentType := reflect.TypeOf(v)
		if foundType != currentType {
			return NoRowsAffected, fmt.Errorf("delete items: items contain disparate types.  item %d is not a %s: %w", i, foundType.Name(), ErrInvalidParameter)
		}
	}
	opts := GetOpts(opt...)
	var ticket *store.Ticket
	if opts.withOplog {
		_, err := validateOplogArgs(deleteItems[0], opts)
		if err != nil {
			return NoRowsAffected, fmt.Errorf("delete items: oplog validation failed %w", err)
		}
		ticket, err = rw.getTicket(deleteItems[0])
		if err != nil {
			return NoRowsAffected, fmt.Errorf("delete items: unable to get ticket: %w", err)
		}
	}
	rowsDeleted := 0
	for _, item := range deleteItems {
		underlying := rw.underlying.Delete(item)
		if underlying.Error != nil {
			return rowsDeleted, fmt.Errorf("delete: failed %w", underlying.Error)
		}
		rowsDeleted += int(underlying.RowsAffected)
	}
	if opts.withOplog && rowsDeleted > 0 {
		if err := rw.addOplogForItems(ctx, DeleteOp, opts, ticket, deleteItems); err != nil {
			return rowsDeleted, fmt.Errorf("delete items: unable to add oplog %w", err)
		}
	}
	return rowsDeleted, nil
}

func validateOplogArgs(i interface{}, opts Options) (oplog.ReplayableMessage, error) {
	oplogArgs := opts.oplogOpts
	if oplogArgs.wrapper == nil {
		return nil, fmt.Errorf("error no wrapper WithOplog: %w", ErrNilParameter)
	}
	if len(oplogArgs.metadata) == 0 {
		return nil, fmt.Errorf("error no metadata for WithOplog: %w", ErrInvalidParameter)
	}
	replayable, ok := i.(oplog.ReplayableMessage)
	if !ok {
		return nil, errors.New("error not a replayable message for WithOplog")
	}
	return replayable, nil
}

func (rw *Db) getTicketFor(aggregateName string) (*store.Ticket, error) {
	if rw.underlying == nil {
		return nil, fmt.Errorf("get ticket for %s: underlying db missing: %w", aggregateName, ErrNilParameter)
	}
	ticketer, err := oplog.NewGormTicketer(rw.underlying, oplog.WithAggregateNames(true))
	if err != nil {
		return nil, fmt.Errorf("get ticket for %s: unable to get Ticketer %w", aggregateName, err)
	}
	ticket, err := ticketer.GetTicket(aggregateName)
	if err != nil {
		return nil, fmt.Errorf("get ticket for %s: unable to get ticket %w", aggregateName, err)
	}
	return ticket, nil
}
<<<<<<< HEAD
func (rw *Db) getTicket(i interface{}) (*store.Ticket, error) {
=======

// GetTicket returns an oplog ticket for the aggregate root of "i" which can
// be used to WriteOplogEntryWith for that aggregate root.
func (rw *Db) GetTicket(i interface{}) (*store.Ticket, error) {
>>>>>>> 3e314411
	if rw.underlying == nil {
		return nil, fmt.Errorf("get ticket: underlying db missing: %w", ErrNilParameter)
	}
	if isNil(i) {
		return nil, fmt.Errorf("get ticket: interface is missing %w", ErrNilParameter)
	}
	replayable, ok := i.(oplog.ReplayableMessage)
	if !ok {
		return nil, fmt.Errorf("get ticket: not a replayable message %w", ErrInvalidParameter)
	}
	return rw.getTicketFor(replayable.TableName())
}

// addOplogForItems will add a multi-message oplog entry with one msg for each
// item. Items must all be of the same type.  Only CreateOp and DeleteOp are
// currently supported operations.
func (rw *Db) addOplogForItems(ctx context.Context, opType OpType, opts Options, ticket *store.Ticket, items []interface{}) error {
	oplogArgs := opts.oplogOpts
	if ticket == nil {
		return fmt.Errorf("oplog many: ticket is missing: %w", ErrNilParameter)
	}
	if items == nil {
		return fmt.Errorf("oplog many: items are missing: %w", ErrNilParameter)
	}
	if len(items) == 0 {
		return fmt.Errorf("oplog many: items is empty: %w", ErrInvalidParameter)
	}
	if oplogArgs.metadata == nil {
		return fmt.Errorf("oplog many: metadata is missing: %w", ErrNilParameter)
	}
	if oplogArgs.wrapper == nil {
		return fmt.Errorf("oplog many: wrapper is missing: %w", ErrNilParameter)
	}
	replayable, err := validateOplogArgs(items[0], opts)
	if err != nil {
		return fmt.Errorf("oplog many: oplog validation failed %w", err)
	}
	ticketer, err := oplog.NewGormTicketer(rw.underlying, oplog.WithAggregateNames(true))
	if err != nil {
		return fmt.Errorf("oplog many: unable to get Ticketer %w", err)
	}
	entry, err := oplog.NewEntry(
		replayable.TableName(),
		oplogArgs.metadata,
		oplogArgs.wrapper,
		ticketer,
	)
	if err != nil {
		return fmt.Errorf("oplog many: unable to create oplog entry %w", err)
	}
	oplogMsgs := []*oplog.Message{}
	var foundType reflect.Type
	for i, item := range items {
		if i == 0 {
			foundType = reflect.TypeOf(item)
		}
		currentType := reflect.TypeOf(item)
		if foundType != currentType {
			return fmt.Errorf("oplog many: items contains disparate types.  item %d is not a %s", i, foundType.Name())
		}
		replayable, ok := item.(oplog.ReplayableMessage)
		if !ok {
			return fmt.Errorf("oplog many: item %d not a replayable oplog message %w", i, ErrInvalidParameter)
		}
		msg := &oplog.Message{
			Message:  item.(proto.Message),
			TypeName: replayable.TableName(),
<<<<<<< HEAD
			OpType:   oplog.OpType_OP_TYPE_CREATE,
=======
>>>>>>> 3e314411
		}
		switch opType {
		case CreateOp:
			msg.OpType = oplog.OpType_OP_TYPE_CREATE
		case DeleteOp:
			msg.OpType = oplog.OpType_OP_TYPE_DELETE
		default:
			return fmt.Errorf("oplog many: operation type %v is not supported", opType)
		}
		oplogMsgs = append(oplogMsgs, msg)
	}
	if err := entry.WriteEntryWith(
		ctx,
		&oplog.GormWriter{Tx: rw.underlying},
		ticket,
		oplogMsgs...,
	); err != nil {
		return fmt.Errorf("oplog many: unable to write oplog entry %w", err)
	}
	return nil
}
func (rw *Db) addOplog(ctx context.Context, opType OpType, opts Options, ticket *store.Ticket, i interface{}) error {
	oplogArgs := opts.oplogOpts
	replayable, err := validateOplogArgs(i, opts)
	if err != nil {
		return err
	}
	if ticket == nil {
		return fmt.Errorf("add oplog: missing ticket %w", ErrNilParameter)
	}
	ticketer, err := oplog.NewGormTicketer(rw.underlying, oplog.WithAggregateNames(true))
	if err != nil {
		return fmt.Errorf("add oplog: unable to get Ticketer %w", err)
	}
	entry, err := oplog.NewEntry(
		replayable.TableName(),
		oplogArgs.metadata,
		oplogArgs.wrapper,
		ticketer,
	)
	if err != nil {
		return err
	}
	msg := oplog.Message{
		Message:  i.(proto.Message),
		TypeName: replayable.TableName(),
	}
	switch opType {
	case CreateOp:
		msg.OpType = oplog.OpType_OP_TYPE_CREATE
	case UpdateOp:
		msg.OpType = oplog.OpType_OP_TYPE_UPDATE
		msg.FieldMaskPaths = opts.WithFieldMaskPaths
		msg.SetToNullPaths = opts.WithNullPaths
	case DeleteOp:
		msg.OpType = oplog.OpType_OP_TYPE_DELETE
	default:
		return fmt.Errorf("add oplog: operation type %v is not supported", opType)
	}
	err = entry.WriteEntryWith(
		ctx,
		&oplog.GormWriter{Tx: rw.underlying},
		ticket,
		&msg,
	)
	if err != nil {
		return fmt.Errorf("add oplog: unable to write oplog entry: %w", err)
	}
	return nil
}

// WriteOplogEntryWith will write an oplog entry with the msgs provided for
// the ticket's aggregateName. No options are currently supported.
func (rw *Db) WriteOplogEntryWith(ctx context.Context, wrapper wrapping.Wrapper, ticket *store.Ticket, metadata oplog.Metadata, msgs []*oplog.Message, opt ...Option) error {
	if wrapper == nil {
		return fmt.Errorf("write oplog: wrapper is unset %w", ErrNilParameter)
	}
	if ticket == nil {
		return fmt.Errorf("write oplog: ticket is unset %w", ErrNilParameter)
	}
	if len(msgs) == 0 {
		return fmt.Errorf("write oplog: msgs are empty %w", ErrInvalidParameter)
	}
	if rw.underlying == nil {
		return fmt.Errorf("write oplog: underlying is unset %w", ErrNilParameter)
	}
	if metadata == nil {
		return fmt.Errorf("write oplog: metadata is unset %w", ErrNilParameter)
	}
	if len(metadata) == 0 {
		return fmt.Errorf("write oplog: metadata is empty %w", ErrInvalidParameter)
	}

	ticketer, err := oplog.NewGormTicketer(rw.underlying, oplog.WithAggregateNames(true))
	if err != nil {
		return fmt.Errorf("write oplog: unable to get Ticketer %w", err)
	}

	entry, err := oplog.NewEntry(
		ticket.Name,
		metadata,
		wrapper,
		ticketer,
	)
	if err != nil {
		return fmt.Errorf("write oplog: unable to create oplog entry: %w", err)
	}
	err = entry.WriteEntryWith(
		ctx,
		&oplog.GormWriter{Tx: rw.underlying},
		ticket,
		msgs...,
	)
	if err != nil {
		return fmt.Errorf("write oplog: unable to write oplog entry: %w", err)
	}
	return nil
}

func (rw *Db) newOplogMessage(ctx context.Context, opType OpType, i interface{}, opt ...Option) (*oplog.Message, error) {
	opts := GetOpts(opt...)
	replayable, ok := i.(oplog.ReplayableMessage)
	if !ok {
		return nil, errors.New("error not a replayable interface")
	}
	msg := oplog.Message{
		Message:  i.(proto.Message),
		TypeName: replayable.TableName(),
	}
	switch opType {
	case CreateOp:
		msg.OpType = oplog.OpType_OP_TYPE_CREATE
	case UpdateOp:
		msg.OpType = oplog.OpType_OP_TYPE_UPDATE
		msg.FieldMaskPaths = opts.WithFieldMaskPaths
		msg.SetToNullPaths = opts.WithNullPaths
	case DeleteOp:
		msg.OpType = oplog.OpType_OP_TYPE_DELETE
	default:
		return nil, fmt.Errorf("add oplog: operation type %v is not supported", opType)
	}
	return &msg, nil
}

// DoTx will wrap the Handler func passed within a transaction with retries
// you should ensure that any objects written to the db in your TxHandler are retryable, which
// means that the object may be sent to the db several times (retried), so things like the primary key must
// be reset before retry
func (w *Db) DoTx(ctx context.Context, retries uint, backOff Backoff, Handler TxHandler) (RetryInfo, error) {
	if w.underlying == nil {
		return RetryInfo{}, errors.New("do underlying db is nil")
	}
	info := RetryInfo{}
	for attempts := uint(1); ; attempts++ {
		if attempts > retries+1 {
			return info, fmt.Errorf("Too many retries: %d of %d", attempts-1, retries+1)
		}

		// step one of this, start a transaction...
		newTx := w.underlying.BeginTx(ctx, nil)

		rw := &Db{newTx}
		if err := Handler(rw, rw); err != nil {
			if err := newTx.Rollback().Error; err != nil {
				return info, err
			}
			if errors.Is(err, oplog.ErrTicketAlreadyRedeemed) {
				d := backOff.Duration(attempts)
				info.Retries++
				info.Backoff = info.Backoff + d
				time.Sleep(d)
				continue
			}
			return info, err
		}

		if err := newTx.Commit().Error; err != nil {
			if err := newTx.Rollback().Error; err != nil {
				return info, err
			}
			return info, err
		}
		return info, nil // it all worked!!!
	}
}

// LookupByName will lookup resource my its friendly name which must be unique
func (rw *Db) LookupByName(ctx context.Context, resource ResourceNamer, opt ...Option) error {
	if rw.underlying == nil {
		return errors.New("error underlying db nil for lookup by name")
	}
	if reflect.ValueOf(resource).Kind() != reflect.Ptr {
		return errors.New("error interface parameter must to be a pointer for lookup by name")
	}
	if resource.GetName() == "" {
		return errors.New("error name empty string for lookup by name")
	}
	if err := rw.underlying.Where("name = ?", resource.GetName()).First(resource).Error; err != nil {
		if err == gorm.ErrRecordNotFound {
			return ErrRecordNotFound
		}
		return err
	}
	return nil
}

// LookupByPublicId will lookup resource by its public_id or private_id, which
// must be unique. Options are ignored.
func (rw *Db) LookupById(ctx context.Context, resourceWithIder interface{}, opt ...Option) error {
	if rw.underlying == nil {
		return fmt.Errorf("lookup by id: underlying db nil %w", ErrNilParameter)
	}
	if reflect.ValueOf(resourceWithIder).Kind() != reflect.Ptr {
		return fmt.Errorf("lookup by id: interface parameter must to be a pointer %w", ErrInvalidParameter)
	}
	primaryKey, where, err := primaryKeyWhere(resourceWithIder)
	if err != nil {
		return fmt.Errorf("lookup by id: %w", err)
	}
	if err := rw.underlying.Where(where, primaryKey).First(resourceWithIder).Error; err != nil {
		if err == gorm.ErrRecordNotFound {
			return ErrRecordNotFound
		}
		return err
	}
	return nil
}

func primaryKeyWhere(resourceWithIder interface{}) (pkey string, w string, e error) {
	var primaryKey, where string
	switch resourceType := resourceWithIder.(type) {
	case ResourcePublicIder:
		primaryKey = resourceType.GetPublicId()
		where = "public_id = ?"
	case ResourcePrivateIder:
		primaryKey = resourceType.GetPrivateId()
		where = "private_id = ?"
	default:
		return "", "", fmt.Errorf("unsupported interface type %w", ErrInvalidParameter)
	}
	if primaryKey == "" {
		return "", "", fmt.Errorf("primary key unset %w", ErrInvalidParameter)
	}
	return primaryKey, where, nil
}

// LookupByPublicId will lookup resource by its public_id, which must be unique.
// Options are ignored.
func (rw *Db) LookupByPublicId(ctx context.Context, resource ResourcePublicIder, opt ...Option) error {
	return rw.LookupById(ctx, resource, opt...)
}

// LookupWhere will lookup the first resource using a where clause with parameters (it only returns the first one)
func (rw *Db) LookupWhere(ctx context.Context, resource interface{}, where string, args ...interface{}) error {
	if rw.underlying == nil {
		return errors.New("error underlying db nil for lookup by")
	}
	if reflect.ValueOf(resource).Kind() != reflect.Ptr {
		return errors.New("error interface parameter must to be a pointer for lookup by")
	}
	if err := rw.underlying.Where(where, args...).First(resource).Error; err != nil {
		if err == gorm.ErrRecordNotFound {
			return ErrRecordNotFound
		}
		return err
	}
	return nil
}

// SearchWhere will search for all the resources it can find using a where
// clause with parameters.  Supports the WithLimit option.  If
// WithLimit < 0, then unlimited results are returned.  If WithLimit == 0, then
// default limits are used for results.
func (rw *Db) SearchWhere(ctx context.Context, resources interface{}, where string, args []interface{}, opt ...Option) error {
	opts := GetOpts(opt...)
	if rw.underlying == nil {
		return errors.New("error underlying db nil for search by")
	}
	if reflect.ValueOf(resources).Kind() != reflect.Ptr {
		return errors.New("error interface parameter must to be a pointer for search by")
	}
	var err error
	switch {
	case opts.WithLimit < 0: // any negative number signals unlimited results
		err = rw.underlying.Where(where, args...).Find(resources).Error
	case opts.WithLimit == 0: // zero signals the default value and default limits
		err = rw.underlying.Limit(DefaultLimit).Where(where, args...).Find(resources).Error
	default:
		err = rw.underlying.Limit(opts.WithLimit).Where(where, args...).Find(resources).Error
	}
	if err != nil {
		// searching with a slice parameter does not return a gorm.ErrRecordNotFound
		return err
	}
	return nil
}

// filterPaths will filter out non-updatable fields
func filterPaths(paths []string) []string {
	if len(paths) == 0 {
		return nil
	}
	filtered := []string{}
	for _, p := range paths {
		switch {
		case strings.EqualFold(p, "CreateTime"):
			continue
		case strings.EqualFold(p, "UpdateTime"):
			continue
		case strings.EqualFold(p, "PublicId"):
			continue
		default:
			filtered = append(filtered, p)
		}
	}
	return filtered
}

func setFieldsToNil(i interface{}, fieldNames []string) {
	if err := Clear(i, fieldNames, 2); err != nil {
		// do nothing
	}
}

func isNil(i interface{}) bool {
	if i == nil {
		return true
	}
	switch reflect.TypeOf(i).Kind() {
	case reflect.Ptr, reflect.Map, reflect.Array, reflect.Chan, reflect.Slice:
		return reflect.ValueOf(i).IsNil()
	}
	return false
}

func contains(ss []string, t string) bool {
	for _, s := range ss {
		if strings.EqualFold(s, t) {
			return true
		}
	}
	return false
}

// Clear sets fields in the value pointed to by i to their zero value.
// Clear descends i to depth clearing fields at each level. i must be a
// pointer to a struct. Cycles in i are not detected.
//
// A depth of 2 will change i and i's children. A depth of 1 will change i
// but no children of i. A depth of 0 will return with no changes to i.
func Clear(i interface{}, fields []string, depth int) error {
	if len(fields) == 0 || depth == 0 {
		return nil
	}
	fm := make(map[string]bool)
	for _, f := range fields {
		fm[f] = true
	}

	v := reflect.ValueOf(i)

	switch v.Kind() {
	default:
		return ErrInvalidParameter
	case reflect.Ptr:
		if v.IsNil() || v.Elem().Kind() != reflect.Struct {
			return ErrInvalidParameter
		}
		clear(v, fm, depth)
	}
	return nil
}

func clear(v reflect.Value, fields map[string]bool, depth int) {
	if depth == 0 {
		return
	}
	depth--

	switch v.Kind() {
	case reflect.Ptr:
		clear(v.Elem(), fields, depth+1)
	case reflect.Struct:
		typeOfT := v.Type()
		for i := 0; i < v.NumField(); i++ {
			f := v.Field(i)
			if ok := fields[typeOfT.Field(i).Name]; ok {
				if f.IsValid() && f.CanSet() {
					f.Set(reflect.Zero(f.Type()))
				}
				continue
			}
			clear(f, fields, depth)
		}
	}
}<|MERGE_RESOLUTION|>--- conflicted
+++ resolved
@@ -262,19 +262,6 @@
 // Supported options: WithOplog.  WithLookup is not a supported option.
 func (rw *Db) CreateItems(ctx context.Context, createItems []interface{}, opt ...Option) error {
 	if rw.underlying == nil {
-<<<<<<< HEAD
-		return fmt.Errorf("create items: missing underlying db %w", ErrNilParameter)
-	}
-	if isNil(createItems) {
-		return fmt.Errorf("create items: interfaces is missing %w", ErrNilParameter)
-	}
-	if len(createItems) == 0 {
-		return fmt.Errorf("create items: no interfaces to create %w", ErrInvalidParameter)
-	}
-	opts := GetOpts(opt...)
-	if opts.withLookup {
-		return fmt.Errorf("create items: withLookup not a supported option %w", ErrInvalidParameter)
-=======
 		return fmt.Errorf("create items: missing underlying db: %w", ErrNilParameter)
 	}
 	if len(createItems) == 0 {
@@ -283,7 +270,6 @@
 	opts := GetOpts(opt...)
 	if opts.withLookup {
 		return fmt.Errorf("create items: withLookup not a supported option: %w", ErrInvalidParameter)
->>>>>>> 3e314411
 	}
 	// verify that createItems are all the same type.
 	var foundType reflect.Type
@@ -300,15 +286,9 @@
 	if opts.withOplog {
 		_, err := validateOplogArgs(createItems[0], opts)
 		if err != nil {
-<<<<<<< HEAD
-			return fmt.Errorf("create items: oplog validation failed %w", err)
-		}
-		ticket, err = rw.getTicket(createItems[0])
-=======
 			return fmt.Errorf("create items: oplog validation failed: %w", err)
 		}
 		ticket, err = rw.GetTicket(createItems[0])
->>>>>>> 3e314411
 		if err != nil {
 			return fmt.Errorf("create items: unable to get ticket: %w", err)
 		}
@@ -318,11 +298,7 @@
 	}
 	if opts.withOplog {
 		if err := rw.addOplogForItems(ctx, CreateOp, opts, ticket, createItems); err != nil {
-<<<<<<< HEAD
-			return fmt.Errorf("create items: unable to add oplog %w", err)
-=======
 			return fmt.Errorf("create items: unable to add oplog: %w", err)
->>>>>>> 3e314411
 		}
 	}
 	return nil
@@ -571,57 +547,6 @@
 	return rowsDeleted, nil
 }
 
-// DeleteItems will deletes multiple items of the same type.
-// Supported options: WithOplog.
-func (rw *Db) DeleteItems(ctx context.Context, deleteItems []interface{}, opt ...Option) (int, error) {
-	if rw.underlying == nil {
-		return NoRowsAffected, fmt.Errorf("delete items: missing underlying db %w", ErrNilParameter)
-	}
-	if isNil(deleteItems) {
-		return NoRowsAffected, fmt.Errorf("delete items: interfaces is missing %w", ErrNilParameter)
-	}
-	if len(deleteItems) == 0 {
-		return NoRowsAffected, fmt.Errorf("delete items: no interfaces to delete %w", ErrInvalidParameter)
-	}
-	// verify that createItems are all the same type.
-	var foundType reflect.Type
-	for i, v := range deleteItems {
-		if i == 0 {
-			foundType = reflect.TypeOf(v)
-		}
-		currentType := reflect.TypeOf(v)
-		if foundType != currentType {
-			return NoRowsAffected, fmt.Errorf("delete items: items contain disparate types.  item %d is not a %s: %w", i, foundType.Name(), ErrInvalidParameter)
-		}
-	}
-	opts := GetOpts(opt...)
-	var ticket *store.Ticket
-	if opts.withOplog {
-		_, err := validateOplogArgs(deleteItems[0], opts)
-		if err != nil {
-			return NoRowsAffected, fmt.Errorf("delete items: oplog validation failed %w", err)
-		}
-		ticket, err = rw.getTicket(deleteItems[0])
-		if err != nil {
-			return NoRowsAffected, fmt.Errorf("delete items: unable to get ticket: %w", err)
-		}
-	}
-	rowsDeleted := 0
-	for _, item := range deleteItems {
-		underlying := rw.underlying.Delete(item)
-		if underlying.Error != nil {
-			return rowsDeleted, fmt.Errorf("delete: failed %w", underlying.Error)
-		}
-		rowsDeleted += int(underlying.RowsAffected)
-	}
-	if opts.withOplog && rowsDeleted > 0 {
-		if err := rw.addOplogForItems(ctx, DeleteOp, opts, ticket, deleteItems); err != nil {
-			return rowsDeleted, fmt.Errorf("delete items: unable to add oplog %w", err)
-		}
-	}
-	return rowsDeleted, nil
-}
-
 func validateOplogArgs(i interface{}, opts Options) (oplog.ReplayableMessage, error) {
 	oplogArgs := opts.oplogOpts
 	if oplogArgs.wrapper == nil {
@@ -651,14 +576,10 @@
 	}
 	return ticket, nil
 }
-<<<<<<< HEAD
-func (rw *Db) getTicket(i interface{}) (*store.Ticket, error) {
-=======
 
 // GetTicket returns an oplog ticket for the aggregate root of "i" which can
 // be used to WriteOplogEntryWith for that aggregate root.
 func (rw *Db) GetTicket(i interface{}) (*store.Ticket, error) {
->>>>>>> 3e314411
 	if rw.underlying == nil {
 		return nil, fmt.Errorf("get ticket: underlying db missing: %w", ErrNilParameter)
 	}
@@ -726,10 +647,6 @@
 		msg := &oplog.Message{
 			Message:  item.(proto.Message),
 			TypeName: replayable.TableName(),
-<<<<<<< HEAD
-			OpType:   oplog.OpType_OP_TYPE_CREATE,
-=======
->>>>>>> 3e314411
 		}
 		switch opType {
 		case CreateOp:
